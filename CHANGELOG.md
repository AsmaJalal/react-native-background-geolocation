# Change Log

<<<<<<< HEAD
## 4.17.0 &mdash; 2024-09-04
* [iOS] Fix bug in iOS *Polygon Geofencing* when running in geofences-only mode (`.startGeofences`).  iOS would mistakenly turn off location updates exactly 3 samples into the containing circular geofence of a polygon.
* Implement `notifyOnDwell` for polygon-geofences.
=======
## 4.16.5 &mdash; 2024-07-12 
* [Android][Expo] Conditionally add polygonLicense only if provided in Config.  Do not write to AndroidManifest unless provided.

## 4.16.4 &mdash; 2024-07-08
* [Android][Expo] Implement polygonLicense Config option
>>>>>>> 23a42d61

## 4.16.3 &mdash; 2024-06-12
* [Android] Remove permission `FOREGROUND_SERVICE_HEALTH`.  It turns out that this permission is no longer required whe
n the `ActivityRecognitionServivce` is defined with a `foregroundServiceType="shortservice"`, instead of `"health"`, which allows a background
-launched foreground-service to stay active for up to 3 minutes, which is sufficient for the `ActivityRecognitionServic
e`, which typically stays activated only for a few milliseconds.
* [Android] Fix "Multiple geofence events triggered for a single geofence registration when registered individually".

## 4.16.2 &mdash; 2024-05-14
* [Android] Fix bug in .getCurrentPosition not returning or throwing an error in a condition where Network OFF and GPS ON.

## 4.16.1 &mdash; 2024-04-22
* [iOS] Code-sign `TSLocationManager.xcframework` with new Apple Organization (*9224-2932 Quebec Inc*) certificate.

## 4.16.0 &mdash; 2024-03-28
* [iOS] codesign `TSLocationManage.xcframework`
* [iOS] Update `CocoaLumberjack` version -> `3.8.5` (version which includes its own `PrivacyInfo`)
* [iOS] Implement new [iOS Privacy Manifest](https://developer.apple.com/documentation/bundleresources/privacy_manifest_files?language=objc)
* Add property `AuthorizationEvent.status`, provding the HTTP status code from the `refreshUrl`.

## 4.15.2 &mdash; 2024-03-18
* [iOS] Fix bug in iOS scheduler, triggering ON incorrectly.  For example, given a `schedule: ['1 00:00-23:59'], the plu
gin was trigging on for `DAY 2`.

## 4.15.1 &mdash; 2024-03-15
* [iOS] Fix bug in polygon-geofencing:  monitoredIdentifiers not being cleared when `.removeGeofences()` is called, can result in null-pointer exception.
* [Android] Change `foregroundServiceType` of the SDK's `GeofencingService` definition in its `AndroidManifest` from `shortService` -> `location`.

## 4.15.0 &mdash; 2024-02-27
* [iOS] Modify behaviour of stop-detection system to NOT turn off location-services but merely adjust desiredAccuracy as high as possible.  There were problems reported using `locationAuthorizationRequest: 'WhenInUse'` with recent versions
of iOS where the stop-detection system could put the app to sleep during tracking if the motion API reported the device
became momentarily stationary.

## 4.14.6 &mdash; 2024-01-29
* [Expo][Android] Fix bug for Expo v50 "Invalid regular expression".

## 4.14.5 &mdash; 2023-11-16
* [Android] Fix problem with polygon-geofencing license-validation not working in DEBUG builds when configured with pro
duct flavors.

## 4.14.4 &mdash; 2023-11-06
* [Android] HMS geolocation event does not provide a timestamp for the triggering location!!  Use System current time.
* [Android] Guard against Geofence SQLite query returning null in `GeofencingService`.
* [Android] Fix `ConcurrentModificationException` in `SingleLocationRequest.getBestLocation`

## 4.14.3 &mdash; 2023-10-12
* [Android] Fix `IllegalStateException` calling addGeofences when number of geofences exceeds platform maximum (100).

## 4.14.2 &mdash; 2023-10-05
* [Android] `getGeofence` / `getGeofences` not returning new `Geofence.vertices` property.

## 4.14.1 &mdash; 2012-10-02
* [iOS] Fix "*Duplicate symbol error DummyPods_TSLocationManager*".
* [Android] Fix timeout issue in `.watchPosition`.

## 4.14.0 &mdash; 2023-09-29
* **Polygon Geofencing**:  The Background Geolocation SDK now supports *Polygon Geofences* (Geofences of any shape).  For more information, see API docs [`Geofence.vertices`](https://transistorsoft.github.io/react-native-background-geolocation/interfaces/geofence.html#vertices).  ℹ️ __*Polygon Geofencing*__ is [sold as a separate add-on](https://shop.transistorsoft.com/products/polygon-geofencing) (fully functional in *DEBUG* builds).

![](https://dl.dropbox.com/scl/fi/sboshfvar0h41azmb4tyv/polygon-geofencing-parc-outremont-400.png?rlkey=d2s0n3zbzu72e7s2gch9kxd4a&dl=1)
![](https://dl.dropbox.com/scl/fi/xz48myvjnpp8ko0l2tufg/polygon-geofencing-parc-lafontaine-400.png?rlkey=sf20ns959uj0a0fq0atmj55bz&dl=1)

* Remove `backup_rules.xml` from `AndroidManifest.xml` &mdash; it's causing conflicts with other plugins.
* [Android] Add proguard-rule for compilation of the android library to prevent from obfuscating the `BuildConfig` class to `a.a.class`, conflicting with other libraries.

## 4.13.3 &mdash; 2023-09-05
* [Android] Performance enhancements and error-checking.
* [Typescript] Add missing `LocationError` value `3`;

## 4.13.2 &mdash; 2023-08-24

* [Android] Fix memory-leak in `.startBackgroundTask`:  If a `Task` timed-out and is "FORCE KILLED", it was never removed from a `List<Task>`.
* [Android] Fix `Exception NullPointerException:at com.transistorsoft.locationmanager.util.BackgroundTaskWorker.onStopped`

## 4.13.1 &mdash; 2023-08-24
* [Android] :warning: If you have the following elements defined in your __`AndroidManifest.xml`__, __DELETE__ them:
```diff
-       <service android:name="com.transistorsoft.locationmanager.service.TrackingService" android:foregroundServiceType="location" />
-       <service android:name="com.transistorsoft.locationmanager.service.LocationRequestService" android:foregroundServiceType="location" />
```
* [iOS] Fix build failure "Use of '@import' when C++ modules are disabled"
* [Android] Modify Foreground-service management to use `stopSelfResult(startId)` instead of `stopSelf()`.  This could improve reports of Android ANR
`Context.startForeground`.
* [Android] Re-factor getCurrentPosition to prefer more recent location vs more accuracy (within limits)
* [Android] Android 14 (API 34) support:  Android 14 is more strict with scheduling `AlarmManager` "exact alarms" (which the plugin does take advantage of).  If you wish the plugin to use `AlarmManager` "exact alarms" in your app, you must now explicitly define that permission in your own `AndroidManifest`:
```xml
<manifest>
    <uses-permission android:minSdkVersion="34" android:name="android.permission.USE_EXACT_ALARM" />
</manifest>
```

* [Android] Android 14 (API 34) support:  Re-factor BackgroundTaskService to use `WorkManager` instead of a foreground-service.
* [Android] Android 14 (API 34) support: Due to new runtime permission requirements on `AlarmManager` exact alarms (`android.permission.SCHEDULE_EXACT_ALARM`), the plugin can no longer rely upon launching a foreground-service using an exact alarm.  Instead, the plugin will create a geofence around the current position (configured with `initialTriggerEntry`) to hopefully immediately launch a foreground-service to handle the fake geofence event, since Android allows foreground-service launches due to Geofencing events.
* [Android] Android 14 (API 34) support:  All foreground-services now require an `android:foregroundServiceType` in the plugin's `AndroidManifest` (handled automatically by the plugin).
* [Android] Android 14 (API 34) support: Fix error "*One of RECEIVER_EXPORTED or RECEIVER_NOT_EXPORTED should be specified*" in `DeviceSettings.startMonitoringPowerSaveChanges`.
* [Android] Add sanity-check for invalid `Geofence` arguments (eg: invalid latitude/longitude).
* [Android] Add safety-checks in ForegroundService stop-handling.  There was a report of a *reproducible* crash while aggressively calling `.getCurrentPosition` in a `Timer` (eg: every second).
* [Android] Demote `HeartbeatService` from a Foreground Service to `AlarmManager` ONESHOT.  :warning: In your `onHeartbeat` event, if you intend to perform any kind of asynchronous function, you should wrap it inside `BackgroundGeolocation.startBackgroundTask` in order to prevents the OS from suspending your app before your task is complete:

```javascript
BacckgroundGeolocation.onHeartbeat(async (event) => {
  console.log("[onHeartbeat] $event");
  // First register a background-task.
  const taskId = await BackgroundGeolocation.startBackgroundTask();
  try {
    // Now you're free to perform long-running tasks, such as getCurrentPosition()
    const location = await BackgroundGeolocation.getCurrentPosition({
      samples: 3,
      timeout: 30,
      extras: {
        "event": "heartbeat"
      }
    });
    console.log("[onHeartbeat] location:", $location);
  } catch(error) {
    console.log("[getCurrentPosition] ERROR:", error);
  }
  // Be sure to singal completion of your background-task:
  BackgroundGeolocation.stopBackgroundTask(taskId);
});
```

* [Android] Fix NPE iterating a `List` in `AbstractService`.
* [Android] If a `SingleLocationRequest` error occurs and at least one sample exits, prefer to resolve the request successfully rather than firing the error (eg: `getCurrentPosition`, `motionchange`, `providerchange` requests).

## 4.12.1 &mdash; 2023-05-19
* [Android][Expo] Adjust Expo plugin with Support for monorepos where the module may not exist in the expected node_modules path.
* [Android] Introduce gradle config ext vars for `logbackAndroidVersion` and `slf4jVersion`.
 
## 4.12.0 &mdash; 2023-05-04
* [Android] Gradle v8 now requires `namespace` attribute in gradle files.
* [iOS] iOS 16.4 made a major change to location-services, exposed only when `Config.showsBackgroundLocationIndicator` is `false` (the default).  As a result of this change, `Config.showsBackgroundLocationIndicator` will now default to `true`.

## 4.11.4 &mdash; 2023-04-28
* Add [Huawei HMS License](https://shop.transistorsoft.com/collections/frontpage/products/huawei-background-geolocation) support for the Expo plugin.

## 4.11.3 &mdash; 2023-04-19
* [Android] Upgrade `logback-android` dependency to `3.0.0` (`org.slf4j-api` to `2.0.7).

## 4.11.2 &mdash; 2023-04-12
* [Android] Fix String concatenation issue on Turkish devices where method-name composed for use with reflection is in
correctly capitalized (ie: `isMoving -> setIsMoving` is incorrectly capitalized with Turkish capital as `setİsMoving`
.  Simply enforce `Locale.ENGLISH` when performing `String.toUpperCase(Locale.ENGLISH)`.

* [iOS] Fix bug in TSScheduler.  When schedule was cleared via .setConfig, only the State.schedulerEnabled property was set to false, but the TSScheduler singleton contained an internal 'enabled' property which was not reset to false.  Solution was to simply call stop() method upon TSScheduler singleton.

## 4.11.1 &mdash; 2023-03-30
* [Android] Bump default `hmsLocationVersion = 6.9.0.300`.  There are reports of Google rejecting apps due to older huawei HMS dependencies.
* [Android] Fix `ClassCastException` related to Motion API error

## 4.11.0 &mdash; 2023-03-29
* [Android] Introduce __Huawei HMS Support__.  Requires a separate license key [purchased here](https://shop.transistorsoft.com/collections/frontpage/products/huawei-background-geolocation).
* [iOS] Fix for iOS 16.4.  iOS 16.4 introduces changes to CoreLocation behaviour when using Config.showsBackgroundLocationIndi
cator: false.
* [Android] Added extra logic in a location error-handler to mitigate against a possible edge-case where a location-error fetching the onMotionChange position could possibly result in an infinite loop, causing a stackoverflow exception:
```
at com.transistorsoft.locationmanager.service.TrackingService.changePace(TrackingService.java:264)
at com.transistorsoft.locationmanager.service.TrackingService$c.onError(TrackingService.java:69)
at com.transistorsoft.locationmanager.location.SingleLocationRequest.onError(SingleLocationRequest.java:18)
at com.transistorsoft.locationmanager.location.SingleLocationRequest.start(SingleLocationRequest.java:71)
at com.transistorsoft.locationmanager.location.TSLocationManager.getCurrentPosition(TSLocationManager.java:3)
at com.transistorsoft.locationmanager.service.TrackingService.changePace(TrackingService.java:321)
at com.transistorsoft.locationmanager.service.TrackingService$c.onError(TrackingService.java:69)
at com.transistorsoft.locationmanager.location.SingleLocationRequest.onError(SingleLocationRequest.java:18)
at com.transistorsoft.locationmanager.location.SingleLocationRequest.start(SingleLocationRequest.java:71)
at com.transistorsoft.locationmanager.location.TSLocationManager.getCurrentPosition(TSLocationManager.java:3)
at com.transistorsoft.locationmanager.service.TrackingService.changePace(TrackingService.java:321)
at com.transistorsoft.locationmanager.service.TrackingService$c.onError(TrackingService.java:69)
at com.transistorsoft.locationmanager.location.SingleLocationRequest.onError(SingleLocationRequest.java:18)
at com.transistorsoft.locationmanager.location.SingleLocationRequest.start(SingleLocationRequest.java:71)
.
.
.
```

## 4.10.1 &mdash; 2023-03-13
* [Android] Fix expo plugin failing on Expo SDK >= 48.  Regular expressions failed because Expo changed lines in the build.gradle files that the Expo plugin was using for anchors for where to inject new src.  Changed to use more fundamental anchor elements for regular expressions that must exist.

## 4.10.0 &mdash; 2023-02-01
* [Fixed][Android] Implement support for `play-services-location v21` (`ext.playServicesLocationVersion` in your `android/build.gradle`).  The plugin can now work with either `<= v20` or `>= v21`.

## 4.9.5 &mdash; 2023-01-19
* [Fixed] Fixed inconsistency in API docs with `location.activity` (`location.activity.type`) and `MotionChangeEvent` provided to `onActivityChange` (`motionActivityEvent.activity`).
* [Changed] __Android__ Update `logback-android` version.

## 4.9.4 &mdash; 2022-12-12
* [Fixed] __Android__: Catch `Fatal Exception: java.lang.IllegalArgumentException: NetworkCallback was already unregistered`
* [Fixed] __Android__ It has been discovered that the Android logger `logback-android` has not been automatically clearing all expired records (`Config.logMaxDays`) from the log database.  The `logback-android` database consists of three tables and only *one* was being cleared (see https://github.com/tony19/logback-android/pull/214), resulting in a constantly growing database (where `logLevel > LOG_LEVEL_OFF`).  This version of the plugin will alter the `logback-android` database tables with `ON DELETE CASCADE` to ensure all log-data is properly removed.
* [Added] Added two new *HTTP RPC* commands `stopSchedule` and `startSchedule` (See API docs *HTTP Guide* for more information).

## 4.9.3 &mdash; 2022-10-26
* [Android] Fix logic error with `getCurrentPosition` not respecting `timeout`.

## 4.9.2 &mdash; 2022-10-25
* [Android] `play-services:location` has [introduced a breaking change](https://developers.google.com/android/guides/releases#october_13_2022) in `v21`, breaking the plugin.  `googlePlayServicesLocationVersion` will be capped with a maximum of `v20`.  The next major release (`4.10.0`) will set a minimum required version of `v21`.
* [Expo] The plugin now implements an Expo plugin for automated Setup.
* [iOS] Fix bug in iOS scheduler firing on days where it should not.
* [iOS] Rebuild `TSLocationManager.xcframework` with *XCode 13* (instead of *XCode 14*).
* [Android] Add new Config `Notification.channelId` for custom customizing the `NotificationChannel` id.  Some use
rs have an existing foreground-service and `NotificationChannel` so wish to have the plugin's foreground-service
s share the same notification and channel.  This option should generally not be used.
* [Android] Add permission `android.permission.POST_NOTIFICATIONS` for Android 13 (targetSdkVersion 33).  Requ
ired to allow enabling notifications in Settings->Apps.
* [Android] Add new Config option `Authorization.refreshHeaders` for full control over HTTP headers sent to `Author
ization.refreshUrl` when refreshing auth token.
* [Android] Add `null` check when executing `PowerManager.isPowerSaveMode()`
* [Android] Add new `Config.disableProviderChangeRecord (default false)` to allow disabling the automatical HTTP POST of the `onProviderChange` location record.  Some users do not want this automatically uploaded locatio
n whenever the state of location-services is changed (eg: Location-services disabled, Airplane mode, etc).
* [Android] Fix bug with `disableMotionActivityUpdates: true` and calling `.start()` followed immediately by `.changePace(true)`.  The SDK would fail to enter the moving state, entering the stationary state instead.
* [iOS] Add new iOS 15 `CLLocation` attribute `Location.ellipsoidal_altitude` *The altitude as a height above the World Geodetic System 1984 (WGS84) ellipsoid, measured in meters*.  Android `Location.altitude` has always returned *ellipsoidal altutude*, so both `Location.altitude` and `Location.ellipsoidal_altitude` will return the same value.

## 4.8.2 &mdash; 2022-08-08
* [Android] Fix `java.lang.IllegalArgumentException `TSProviderManager.handleProviderChangeEvent`.
* [Android] `startOnBoot: false` with `stopOnTerminate: false` could start-on-boot.
* [Android] `State.enabled` returned by calling `.stop()` returns `true` due to implementation running in a background-thread but `callback` executed immediately on the main-thread.  However, requesting `.getState()` immediately after calling `.stop` *would* return the correct value of `State.enabled`
* [Android] Fix `notification.sticky` not being respected.

## 4.8.1 &mdash; 2022-06-28
* Fix issue for react-native 0.69:  They made a breaking change with the old, unused react-native.config.js, causing builds to fail.  Simply delete the file `react-native.config.js`.

## 4.8.0 &mdash; 2022-06-21
* [Android] Fix bug in `onProviderChange` event:  not properly detecting when location-services disabled.
* [Android] __Android 12__:  Guard `Context.startForegroundService` with `try / catch`: the plugin will now catch exception `ForegroundServiceStartNotAllowedException` and automatically retry with an `AlarmManager` *oneShot* event.
* [Android] __Android 12__: Refactor foreground-service management for Android 12:  A way has been found to restore the traditional behaviour of foreground-services, allowing them to stop when no longer required (eg: where the plugin is in the stationary state).
* [Android] Refactor application life-cycle management.  Remove deprecated permission `android.permission.GET_TASKS` traditionally used for detecting when the app has been terminated.  The new life-cycle mgmt system can detect Android headless-mode in a much more elegant manner.
* [Android] Better handling for `WhenInUse` behaviour:  The plugin will not allow `.changePace(true)` to be executed when the app is in the background (since Android forbids location-services to initiated in the background with `WhenInUse`).
* [Android] Refactor `useSignificantChangesOnly` behaviour.  Will use a default `motionTriggerDelay` with minimum 60000ms, minimum `distanceFilter: 250` and enforced `stopTimeout: 20`.
* [iOS] iOS 15 has finally implemented *Mock Location Detection*.  `location.mock` will now be present for iOS when the location is mocked, just like Android.
* [Android] Re-factor onProviderChange.  Add broadcast-receiver for `AIRPLANE_MODE` detection.
* [Android] Add guard against Android 12 issue where location-services fail to turn off after terminate and plugin enters stationary state.
* [Android] Prevent recording motionchange position from running after onProviderChange.
* [Android] Fix bug in Android 12 support for executing `.start()` in background while terminated.  Used `JobScheduler` ONESHOT instead of `AlarmManager`.
* [Android] Plugin could be placed into an infinite loop requesting motionchange position in some cases.
* [Android] Address `ConcurrentModificationException` in `onPermissionGranted`.

## 4.7.1 &mdash; 2022-05-12
* [Android] If on device reboot location-services fails to provide a location (eg: timeout, airplane mode), the plugin would rely on motion API events to try again.  This is a problem if the motion api is disabled.  Instead, the SDK will keep trying to retrieve a location.
* [Android] Android 12 support for `ForegroundServiceStartNotAllowedException`:  immediately launch the SDK's `TrackingService` as soon as `.start()` executes.  If a location-timeout occurs while fetching the onMotionChange position after device reboot with `startOnBoot: true`, the `ForegroundServiceStartNotAllowedException` could be raised.
* [Android] Add two new attributes `android:enabled` and `android:permission` to the SDK's built-in `BootReceiver`:
```xml
<receiver android:name="com.transistorsoft.locationmanager.BootReceiver" android:enabled="true" android:exported="false" android:permission="android.permission.RECEIVE_BOOT_COMPLETED">
```
* [Android] Android 12 support for executing `.start()` and `.getCurrentPosition()` while the plugin is disabled and in the background.  This is a bypass of new Android 12 restrictions for starting foreground-services in the background by taking advantage of AlarmManager.
```
Fatal Exception: android.app.ForegroundServiceStartNotAllowedException: startForegroundService() not allowed due to mAllowStartForeground false: service
```
* [Android] Added two new `androidx.lifecycle` dependencies to plugin's `build.gradle`, in addition to corresponding `ext` vars `ext.lifeCycleRunTimeVersion` and `ext.lifeCycleRuntimeVersion`
- `"androidx.lifecycle:lifecycle-runtime"`
- `"androidx.lifecycle:lifecycle-extensions"`

## 4.6.0 &mdash; 2022-04-29
* [Android] Add a few extra manufacturer-specific `Intent` for `DeviceSettings.showPowerManager()`.
* [Android] Minimum `compileSdkVersion 31` is now required.
* [Android] Now that a minimum `targetSdkVersion 29` is required to release an Android app to *Play Store*, the SDK's `AndroidManifest` now automatically applies `android:foregroundServiceType="location"` to all required `Service` declarations.  You no longer need to manually provide overrides in your own `AndroidManifest`, ie:
```diff
<manifest>
    <application>
-       <service android:name="com.transistorsoft.locationmanager.service.TrackingService" android:foregroundServiceType="location" />
-       <service android:name="com.transistorsoft.locationmanager.service.LocationRequestService" android:foregroundServiceType="location" />
    </application>
</manifest>
```
* [Android] Upgrade `android-permissions` dependency from 0.1.8 -> 2.1.6.
* [iOS] Rebuild `TSLocationManager.xcframework` with XCode 13.3

## 4.4.6 &mdash; 2022-03-29
* [Android] While testing adding 20k geofences, the Logger can cause an `OutOfMemory` error.  Define a dedicated thread executor `Executors.newFixedThreadPool(2)` for posting log messages in background.
* [iOS] remote event-listeners in onAppTerminate to prevent onEnabledChange event being fired in a dying app configured for `stopOnTerminate: true`

## 4.4.5 &mdash; 2022-01-20
* [Fixed][iOS] Regression bug in iOS SAS authorization strategy
* [Fixed][Android] Android logger defaulting to LOG_LEVEL_VERBOSE when initially launched configured for LOG_LEVEL_OFF
* [Changed][iOS] Rebuild with latest XCode `13.2.1`

## 4.4.4 &mdash; 2021-11-11
* [Fixed][iOS] More issues with iOS plugin 'invalidate' method.  Get rid of this method.  Implement startObserving, stopObserving.

## 4.4.3 &mdash; 2021-11-10
* [Fixed][iOS] Backwards compatibility issue:  react-native@0.66 does have this method.  `No visible @interface for 'RCTEventEmitter' declares the selector 'invalidate' in RNBackgroundGeolocation.m`.  

## 4.4.2 &mdash; 2021-10-29
* [Fixed][Android] Android 12 behaviour changes mean that foreground-services remain running.  When an Android app is terminated, the app process does not terminate (since the foreground-service is active) and `RNBackgroundGeolocationModule` remains in memory.  Given that, the plugin cannot rely on registering its event-listeners in the `RNBackgroundGeolocationModule` constructor, but must perform that task when `.ready()` is called.  This also requires resetting `mReady = false` when the `MainActivity` is destroyed, so that the next time `.ready()` is called, the event-listeners are re-registered.
* [Fixed][Android] When `.ready()` is called __`reset: false`__, the `success` callback was not invoked with the current `State`.  This bug was introduced in previous `v4.4.1`.

## 4.4.1 &mdash; 2021-10-29
* [Added] Added a `Subscription` interface to Typescript API.  Added helpful docs to Subscription for new event-handler subscriptions.

```typescript
import BackgroundGeolocation, {
  Subscription
} from "...";
.
.
.
const subscription:Subscription = BacckgroundGeolocation.onLocation(myHandler);
```

## 4.4.0 &mdash; 2021-10-25
* [Added] New `Authorization.strategy "SAS"` (alternative to default `JWT`).
* [Fixed] Fixed __`RCTEventEmitter`__ warning "addListener", "removeListeners".  A corresponding fix has also been released for [react-native-background-fetch](https://github.com/transistorsoft/react-native-background-fetch/blob/master/CHANGELOG.md#404--2021-10-22) so be sure to update to `background-fetch >= 4.0.4`.
* [Changed] **Deprecated** `BackgroundGeolocation.removeListener`.  All event-handlers now return a `react-native` `Subscription` instance containing a `.remove()` method.  You will keep track of your own `subscription` instances and call `.remove()` upon them when you wish to remove an event listener.  Eg:

```javascript
/// OLD
const onLocation = (location) => {
    console.log('[onLocation');
}
BackgroundGeolocation.onLocation(onLocation);
...
// deprecated: removeListener
BackgroundGeolocation.removeListener('location', onLocation);

/// NEW:  capture returned subscription instance.
const onLocationSubscription = BackgroundGeolocation.onLocation(onLocation);
...
// Removing an event-listener.
onLocationSubscription.remove();
```

## 4.3.0 &mdash; 2021-09-14

* [Added][Android] Implement new Android 12 "reduced accuracy" mechanism `requestTemporaryFullAccuracy`.
* [Fixed][iOS] `Authorization.refreshPayload refreshToken` was not performing a String replace on the `{refreshToken}` template, instead over-writing the entire string.  Eg:  if provided with `'refresh_token': 'Bearer {refreshToken}`, `Bearer ` would be over-written and replaced with only the refresh-token.
* [Fixed][Android] Fixed crash reported by Huawei device, where verticalAccuracy returns NaN.

## [4.2.2] &mdash; 2021-08-23
* [Fixed][iOS] add config change listeners for `heartbeatInterval` and `preventSuspend` to dynamically update interval when changed with `setConfig`.
* [Fixed][Android] Add `accuracyAuthorization` param to event data provided to `onProviderChange` event.
* [Changed][Android] Update Android default `okhttp` version to `3.12.13`.
* [Changed][Android] Update Android `eventbus` version to `3.2.0`.
* [Changed][Android] Update Android `android-permissions` to import from *MavenCentral* instead of deprecated `jCenter`.
* [Fixed][Android] Fix an edge-case requesting motion permission.  If `getCurrentPosition()` is executed before `.start()`, the Android SDK fails to request motion permission.

## 4.1.2 &mdash; 2021-07-05
* [Changed] Build iOS TSLocationManager.xcframework with XCode 12.4 instead of 12.5

## 4.1.1 &mdash; 2021-06-11
* [Fixed][iOS] Reports 2 reports of iOS crash `NSInvalidArgumentException (TSLocation.m line 178)` with iOS 14
.x.  Wrap JSON serialization in @try/@catch block.  iOS JSON serialization docs state the supplied NSError err
or ref should report problems but it seems this is only "sometimes" now.

## 4.1.0 &mdash; 2021-06-07
* [Changed] `Config.authorization` will perform regexp on the received response, searching for keys such as `accessToken`, `access_token`, `refreshToken`, `refresh_token`.
* [Fixed] Typescript definition for interface `HeadlessEvent` was missing `timeout: boolean` attribute.  Thanks @mikehardy.
* [Added] Add typescript constants for plugin events, eg: `BackgroundGeolocation.EVENT_MOTIONCHANGE`.

## 4.0.3 &mdash; 2021-04-08
* [Fixed][iOS] `"OBJC_IVAR$_DDLogMessage._tag"`.  CocoaLumberjack pushed a breaking change to 3.7.1 on 04/08.  Pins CocoaLumberjack@3.7.0

## 4.0.2 &mdash; 2021-03-25

* [Changed] Re-generate docs with latest typedoc.  The docs search feature now actually works.
* [Changed][iOS] Update `pod CocoaLumberjack` to latest `~> 3.7.0`.

## 4.0.01 &mdash; 2021-03-16

* [Changed][iOS] Simply apply a cocoapods version constraint of `1.10.0` in podspec.

## 4.0.0 &mdash; 2021-03-09

* [Changed][iOS] Migrate `TSLocationManager.framework` to new `.xcframework` for *MacCatalyst* support with new Apple silcon.

### :warning: Breaking Change:  Requires `cocoapods >= 1.10+`.

*iOS'* new `.xcframework` requires *cocoapods >= 1.10+*:

```console
$ pod --version
// if < 1.10.0
$ sudo gem install cocoapods
```

### :warning: Requires `react-native-background-fetch@4.0.1`.

- See [Breaking Changes with `react-native-background-fetch@4.0.0`](https://github.com/transistorsoft/react-native-background-fetch/blob/master/CHANGELOG.md#401--2021-02-18)

```console
$ yarn add react-native-background-fetch@4.0.1
```

## 3.10.0 &mdash; 2021-03-09
- [Fixed][iOS] `startOnBoot: false` was not being respected.
- [Fixed][Android] If multiple simultaneous calls to `getCurrentPosition` are executed, the location permission handler could hang and not return, causing neither `getCurrentPosition` request to execute.
- [Changed] Remove `Config.encrypt` feature.  This feature has always been flagging a Security Issue with Google Play Console and now the iOS `TSLocationManager` is being flagged for a virus by *Avast* *MacOS:Pirrit-CS[PUP]*.  This seems to be a false-positive due to importing [RNCryptor](https://github.com/RNCryptor/RNCryptor) package.
- [Fixed][Android] If `stopAfterElapsedMinutes` was configured with a value greater-than `stopTimeout`, the event would fail to fire.

## 3.9.3 &mdash; 2020-11-06

- [Fixed][iOS] Fix issue with iOS buffer-timer with requestPermission.  Could execute callback twice.
- [Fixed][iOS] When requesting `WhenInUse` location permission, if user grants "Allow Once" then you attempt to upgrade to `Always`, iOS simply does nothing and the `requestPermission` callback would not be called.  Implemented a `500ms` buffer timer to detect if the iOS showed a system dialog (signalled by the firing of `WillResignActive` life-cycle notification).  If the app does *not* `WillResignActive`, the buffer timer will fire, causing the callback to `requestPermission` to fire.
- [Fixed][Android] Issue with `requestPermission` not showing `backgroundPermissionRationale` dialog on `targetSdkVersion 29` when using `locationAuthorizationRequest: 'WhenInUse'` followed by upgrade to `Always`.
- [Added] Added two new `Location.coords` attributes `speed_accuracy` and `heading_accuracy`.
- [Fixed][iOS] fix bug providing wrong Array of records to `sync` method when no HTTP service is configured.
- [Fixed][Android] Add extra logic for `isMainActivityActive` to detect when `TSLocationManagerActivity` is active.

## 3.9.1 &mdash; 2020-10-02

- [Fixed][Android] `isMainActivityActive` reported incorrect results for Android apps configured with "product flavors".  This would cause the SDK to fail to recognize app is in "headless" state and fail to transmit headless events.
- [Added][Android] `Location.coords.altitude_accuracy` was not being returned.
- [Added][Android] _Android 11_, `targetSdkVersion 30` support for new Android background location permission with new `Config.backgroundLocationRationale`.  Android 11 has [changed location authorization](https://developer.android.com/preview/privacy/location) and no longer offers the __`[Allow all the time]`__ button on the location authorization dialog.  Instead, Android now offers a hook to present a custom dialog to the user where you will explain exactly why you require _"Allow all the time"_ location permission.  This dialog can forward the user directly to your application's __Location Permissions__ screen, where the user must *explicity* authorize __`[Allow all the time]`__.  The Background Geolocation SDK will present this dialog, which can be customized with `Config.backgroundPermissionRationale`.

```javascript
BackgroundGeolocation.ready({
  locationAuthorizationRequest: 'Always',
  backgroundPermissionRationale: {
    title: "Allow access to this device's location in the background?",
    message: "In order to allow X, Y and Z in the background, please enable 'Allow all the time' permission",
    positiveAction: "Change to Allow all the time",
    negativeAction: "Cancel"
  }
});
```
![](https://dl.dropbox.com/s/343nbrzpaavfser/android11-location-authorization-rn.gif?dl=1)

- [Fixed][iOS] Add intelligence to iOS preventSuspend logic to determine distance from stationaryLocation using configured stationaryRadius rather than calculated based upon accuracy of stationaryLocation.  If a stationaryLocation were recorded having a poor accuracy (eg: 1000), the device would have to walk at least 1000 meters before preventSuspend would engage tracking-state.
- [Fixed][Android] Android LocationRequestService, used for getCurrentPosition and motionChange position, could remain running after entering stationary state if a LocationAvailability event was received before the service was shut down.
- [Fixed][iOS] Ignore didChangeAuthorizationStatus events when disabled and no requestPermissionCallback exists.  The plugin could possibly respond to 3rd-party permission plugin events.
- [Added] Huawei-specific implementation for method isPowerSaveMode.  Was always returning true.
- [Changed] Remove unnecessary android.exported on several AndroidManifest elements.

## 3.9.0 &mdash; 2020-08-20

- [Added][iOS] iOS 14 introduces a new switch on the initial location authorization dialog, allowing the user to "disable precise location".  In support of this, a new method `BackgroundGeolocation.requestTemporaryFullAccuracy` has been added for requesting the user enable "temporary high accuracy" (until the next launch of your app), in addition to a new attribute `ProviderChangeEvent.accuracyAuthorization` for learning its state in the event `onProviderChange`:
![](https://dl.dropbox.com/s/dj93xpg51vspqk0/ios-14-precise-on.png?dl=1)

```javascript
BackgroundGeolocation.onProviderChange((event) => {
  print("[providerchange]", event);
  // Did the user disable precise locadtion in iOS 14+?
  if (event.accuracyAuthorization == BackgroundGeolocation.ACCURACY_AUTHORIZATION_REDUCED) {
    // Supply "Purpose" key from Info.plist as 1st argument.
    BackgroundGeolocation.requestTemporaryFullAccuracy("DemoPurpose").then((accuracyAuthorization) => {
      if (accuracyAuthorization == BackgroundGeolocation.ACCURACY_AUTHORIZATION_FULL) {
        console.log("[requestTemporaryFullAccuracy] GRANTED:", accuracyAuthorization);
      } else {
        console.log("[requestTemporaryFullAccuracy] DENIED:", accuracyAuthorization);
      }
    }).catch((error) => {
      console.log("[requestTemporaryFullAccuracy] FAILED TO SHOW DIALOG:", error);
    });
  }
}
```
These changes are fully compatible with Android, which will always return `BackgroundGeolocation.ACCURACY_AUTHORIZATION_FULL`

- [Added][Android] Add `onChange` listener for `Config.locationAuthorizationRequest` to request location-authorization.
- [Changed][iOS] If `locationAuthorizationRequest == 'WhenInUse'` and the user has granted the higher level of `Always` authorization, do not show `locationAuthorizationAlert`.
- [Changed][iOS] When `locationAuthorizationRequest: 'Always'`, the SDK will now initially request `WhenInUse` followed immediately with another request for `Always`, rather than having to wait an unknown length of time for iOS to show the authorization upgrade dialog:
- [Added][iOS] Apple has changed the behaviour of location authorization &mdash; if an app initially requests `When In Use` location authorization then later requests `Always` authorization, iOS will *immediately* show the authorization upgrade dialog (`[Keep using When in Use`] / `[Change to Always allow]`).

__Example__
```javascript
componentDidMount() {
  BackgroundGeolocation.ready({
    locationAuthorizationRequest: 'WhenInUse',
    .
    .
    .
  });
}

async onClickStartTracking() {
  await BackgroundGeolocation.start();

  //
  // some time later -- could be immediately after, hours later, days later, etc.
  //
  // Simply update `locationAuthorizationRequest` to "Always" -- the SDK will cause iOS to automatically show the authorization upgrade dialog.
  BackgroundGeolocation.setConfig({
    locationAuthorizationRequest: 'Always'
  });
}
```

![](https://dl.dropbox.com/s/0alq10i4pcm2o9q/ios-when-in-use-to-always-CHANGELOG.gif?dl=1)

- [Fixed][iOS] when `getCurrentPosition` is provided with `extras`, those `extras` overwrite any configured `Config.extras` rather than merging.
- [Fixed][Android] When cancelling Alarms, use `FLAG_UPDATE_CURRENT` instead of `FLAG_CANCEL_CURRENT` -- there are [reports](https://stackoverflow.com/questions/29344971/java-lang-securityexception-too-many-alarms-500-registered-from-pid-10790-u) of older Samsung devices failing to garbadge-collect Alarms, causing the number of alarms to exceed maximum 500, generating an exception.
[Fixed][Android] Modify `isMainActivityActive` code to look specifically for `MainActivity` instead of any activity.  Some apps might use their own custom activity during headless operation.

## 3.8.1 - 2020-07-13
- [Fixed][iOS] Geofence `EXIT` sometimes not firing when using `notifyOnDwell`.
- [Changed][Android] Refactor geofencing-only mode to not initiate "Infinite Geofencing" when the total number of added geofences is `< 99` (the maximum number of simultaneous geofences that can be monitored on Android).  This prevents the SDK from periodically requesting location to query "geofences within `geofenceProximityRadius`".  iOS already has this behaviour (where its maximum simultaneous geofences is `19`).
- [Fixed][iOS] When using `#ready` with `reset: true` (the default), and `autoSync: false`, the SDK could initiate HTTP service if any records exist within plugin's SQLite database, since `reset: true` causes `autoSync: true` for a fraction of a millisecond, initiating the HTTP Service.
- [Fixed][Android] :warning: `com.android.tools.build:gradle:4.0.0` no longer allows "*direct local aar dependencies*".  The Android Setup now requires a custom __`maven url`__ to be added to your app's root __`android/build.gradle`__:
```diff
allprojects {
    repositories {
        mavenLocal()
        maven {
            // All of React Native (JS, Obj-C sources, Android binaries) is installed from npm
            url("$rootDir/../node_modules/react-native/android")
        }
        maven {
            // Android JSC is installed from npm
            url("$rootDir/../node_modules/jsc-android/dist")
        }
+       maven {
+           // Required for react-native-background-geolocation
+           url("${project(':react-native-background-geolocation-android').projectDir}/libs")
+       }
+       maven {
+           // Required for react-native-background-fetch
+           url("${project(':react-native-background-fetch').projectDir}/libs")
+       }
+    }
}
```
- [Fixed][Android] `onConnectivityChange` can report incorrect value for `enabled` when toggling between Wifi Off / Airplane mode.
- [Added][Android] New Config option `Notification.sticky` (default `false`) for allowing the Android foreground-service notification to be always shown.  The default behavior is the only show the notification when the SDK is in the *moving* state, but Some developers have expressed the need to provide full disclosure to their users when the SDK is enabled, regardless if the device is stationary with location-services OFF.
- [Added] Support for providing a native "beforeInsert" block in iOS `AppDelegate.m` and Android `MainApplication.java`.  The returned object will be inserted into the SDK's SQLite database and uploaded to your `Config.url`.
__iOS__ `AppDelegate.m`
```obj-c
- (BOOL)application:(UIApplication *)application didFinishLaunchingWithOptions:(NSDictionary *)launchOptions {
    .
    .
    .
    // [OPTIONAL] This block is called before a location is inserted into the background_geolocation SQLite database.
    // - The returned NSDictionary will be inserted.
    // - If you return nil, no record will be inserted.
    TSLocationManager *bgGeo = [TSLocationManager sharedInstance];
    bgGeo.beforeInsertBlock = ^NSDictionary *(TSLocation *tsLocation) {
        CLLocation *location = tsLocation.location;

        NSLog(@"[beforeInsertBlock] %@: %@", tsLocation.uuid, location);

        // Return a custom schema or nil to cancel SQLite insert.
        return @{
            @"lat": @(location.coordinate.latitude),
            @"lng": @(location.coordinate.longitude),
            @"battery": @{
                @"level": tsLocation.batteryLevel,
                @"is_charging": @(tsLocation.batteryIsCharging)
            }
        };
    };

    return YES;
}
```
__Android__ `MainApplication.java`
```java
public class MainApplication extends Application implements ReactApplication {
    @Override
    public void onCreate() {
        super.onCreate();
        .
        .
        .
        // [OPTIONAL] This block is called before a location is inserted into the background_geolocation SQLite database.
        // - The returned NSDictionary will be inserted.
        // - If you return nil, no record will be inserted.
        BackgroundGeolocation.getInstance(this).setBeforeInsertBlock(new TSBeforeInsertBlock() {
            @Override
            public JSONObject onBeforeInsert(TSLocation tsLocation) {
                Location location = tsLocation.getLocation();
                JSONObject json = new JSONObject();
                JSONObject battery = new JSONObject();
                try {
                    json.put("lat", location.getLatitude());
                    json.put("lng", location.getLongitude());

                    battery.put("level", tsLocation.getBatteryLevel());
                    battery.put("is_charging", tsLocation.getBatteryIsCharging());
                    json.put("battery", battery);
                    return json;
                } catch (JSONException e) {
                    e.printStackTrace();
                    return null;
                }
            }
        });
    }
}
```


## 3.7.0 - 2020-05-28

- [Fixed][Android] `onGeofence` event-handler fails to be fired when `maxRecordsToPersist: 0`.
- [Fixed][Android] `requestPermission` method was always returning `AUTHORIZATION_STATUS_ALWAYS` even when *When in Use* was selected.
- [Fixed][Android] Android plugin was importing an `androidx` dependency `localbroadcastmanager` without first checking if `useAndroidX` was set to `true`.
- [Fixed][iOS] When using `disableStopDetection: true` with `pausesLocationUpdatesAutomatically: true`, the `CLLocationManagerDelegate didPauseLocationUpdates` the `motionchange` event reported `isMoving: true`.
- [Fixed][Android] Ensure location failure callback is executed on main-thread.
- [Changed][Android] Gradle import `tslocationmanager.aar` using `api` rather than `implementation` in order to allow overrides in `AndroidManifest.xml`.
- [Fixed][iOS] When upgrading from a version previous to `3.4.0`, if any records exist within plugin's SQLite database, those records could fail to be properly migrated to new schema.
- [Added] New method `BackgroundGeolocation.destroyLocation(uuid)` for destroying a single location by `Location.uuid`.
- [Fixed] Allow firebase-adapter to validate license flavors on same key (eg: .development, .staging).
- [Fixed] iOS geofence listeners on `onGeofence` method *could possibly* fail to be called when a geofence event causes iOS to re-launch the app in the background (this would **not** prevent the plugin posting the geofence event to your `Config.url`, only a failure of the Javascript `onGeofence` to be fired).
- [Changed] Android library `tslocationmanager.aar` is now compiled using `androidx`.  For backwards-compatibility with those how haven't migrated to `androidX`, a *reverse-jetified* build is included.  Usage is detected automatically based upon `android.useAndroidX` in one's `gradle.properties`.

## 3.6.2 - 2020-04-08
- [Added] [Android] Add new `Config.motionTriggerDelay (milliseconds)` for preventing false-positive triggering of location-tracking (while walking around one's house, for example).  If the motion API triggers back to `still` before `motionTriggerDelay` expires, triggering to the *moving* state will be cancelled.
- [Fixed] Address issue with rare reports of iOS crashing with error referencing `SOMotionDetector.m`.
- [Fixed] Odometer issue with Android/iOS:  Do not persist `lastOdometerLocation` when plugin is disabled.
- [Added] iOS `Config.showsBackgroundLocationIndicator`, A Boolean indicating whether the status bar changes its appearance when an app uses location services in the background.
- [Changed] `cordova-plugin-background-fetch` dependency updated to `3.x` with new iOS 13 `BGTaskScheduler` API.
- [Fixed] `synchronize` methods in `TSLocationManager` to address Android NPE related to `buildTSLocation`.
- [Fixed] Typescript declaration for `Location.isMoving` should be `Location.is_moving`.
- [Fixed] iOS:  Bug in `accessToken` RegExp in Authorization token-refresh handler.
- [Fixed] Part of the raw Javascript API contained typescript, which would cause an error on older mobile browser versions.
- [Added] Implement four new RPC commands `addGeofence`, `removeGeofence`, `addGeofences`, `removeGeofences`.  Document available RPC commands in "HttpGuide".
- [Fixed] Android: launch-Intent for foreground-service notification was causing notification-click to re-launch the Activity rather than show existing.
- [Changed] Android: Modify behaviour of geofences-only mode to not periodically request location-updates.  Will use a stationary-geofence of radius geofenceProximityRadius/2 as a trigger to re-evaluate geofences in proximity.
- [Changed] iOS: Prefix FMDB method-names `databasePool` -> `ts_databasePool` after reports of apps being falsely rejected by Apple for "private API usage".
- [Fixed] Android: Ensure that `location.hasSpeed()` before attempting to use it for distanceFilter elasticity calculations.  There was a report of a Device returning `Nan` for speed.
- [Fixed] Android:  Do not throttle http requests after http connect failure when configured with `maxRecordsToPersist`.
- [Fixed] Android: Respect `disableLocationAuthorizationAlert` for all cases, including `getCurrentPosition`.
- [Changed] Android: Modify behaviour of geofences-only mode to not periodically request location-updates.  Will use a stationary-geofence of radius geofenceProximityRadius/2 as a trigger to re-evaluate geofences in proximity.
- [Changed] Authorization `refreshUrl` will post as application/x-www-form-urlencoded instead of form/multipart
- [Changed] iOS geofencing mode will not engage Significant Location Changes API when total geofence count <= 18 in order to prevent new iOS 13 "Location summary" popup from showing frequent location access.
- [Fixed] Android:  Add hack for older devices to fix "GPS Week Rollover" bug where incorrect timestamp is recorded from GPS (typically where year is older by 20 years).
- [Fixed] When determining geofences within `geofenceProximityRadius`, add the `location.accuracy` as a buffer against low-accuracy locations.
- [Changed] Increase default `geofenceProximityRadius: 2000`.

## 3.4.2 - 2019-12-03
- [Fixed] iOS crash when launching first time `-[__NSDictionaryM setObject:forKey:]: object cannot be nil (key: authorization)'`
- [Changed] Remove Android warning `In order to enable encryption, you must provide the com.transistorsoft.locationmanager.ENCRYPTION_PASSWORD` when using `encrypt: false`.
- [Fixed] Added headless implementation for `geofenceschange` event.

## 3.4.1 - 2019-12-02
- [Fixed] Android bug rendering `Authorization.toJson` when no `Config.authorization` defined.

## 3.4.0 - 2019-12-02
- [Added] New `Config.authorization` option for automated authorization-token support.  If the SDK receives an HTTP response status `401 Unauthorized` and you've provided an `authorization` config, the plugin will automatically send a request to your configured `refreshUrl` to request a new token.  The SDK will take care of adding the required `Authorization` HTTP header with `Bearer accessToken`.  In the past, one would manage token-refresh by listening to the SDK's `onHttp` listener for HTTP `401`.  This can now all be managed by the SDK by providing a `Config.authorization`.
- [Added] Implemented strong encryption support via `Config.encrypt`.  When enabled, the SDK will encrypt location data in its SQLite datbase, as well as the payload in HTTP requests.  See API docs `Config.encrypt` for more information, including the configuration of encryption password.
- [Added] New JSON Web Token API for the Demo server at http://tracker.transistorsoft.com.  It's now easier than ever to configure the plugin to post to the demo server.  See API docs `Config.transistorAuthorizationToken`.  The old method using `BackgroundGeolocation.transistorTrackerParams` is now deprecated.
- [Added] New `DeviceInfo` module for providing simple device-info (`model`, `manufacturer`, `version`, `platform`).

## 3.3.2 - 2019-10-25
- [Fixed] Android bug in params order to getLog.  Thanks @mikehardy.
- [Fixed] Typo in Javascript API callback in `destroyLog`.  Thanks @mikehardy.

## 3.3.1 - 2019-10-23
- [Fixed] Android NPE
```
Caused by: java.lang.NullPointerException:
  at com.transistorsoft.locationmanager.service.TrackingService.b (TrackingService.java:172)
  at com.transistorsoft.locationmanager.service.TrackingService.onStartCommand (TrackingService.java:135)
```
- [Added] new `uploadLog` feature for uploading logs directly to a server.  This is an alternative to `emailLog`.
- [Changed] Migrated logging methods `getLog`, `destroyLog`, `emailLog` to new `Logger` module available at `BackgroundGeolocation.logger`.  See docs for more information.  Existing log methods on `BackgroundGeolocation` are now `@deprecated`.
- [Changed] All logging methods (`getLog`, `emailLog` and `uploadLog`) now accept an optional `SQLQuery`.  Eg:
```javascript
let query = {
  start: Date.parse('2019-10-23 09:00'),
  end: Date.parse('2019-10-23 19:00'),
  limit: 1000,
  order: Logger.ORDER_ASC
};
let Logger = BackgroundGeolocation.logger;

let log = await Logger.getLog(query)
Logger.emailLog('foo@bar.com', query);
Logger.uploadLoad('http://your.server.com/logs', query);
```


## 3.3.0 - 2019-10-17
- [Fixed] Android: Fixed issue executing `#changePace` immediately after `#start`.
- [Fixed] Android:  Add guard against NPR in `calculateMedianAccuracy`
- [Added] Add new Geofencing methods: `#getGeofence(identifier)` and `#geofenceExists(identifier)`.
- [Fixed] iOS issue using `disableMotionActivityUpdates: false` with `useSignificantChangesOnly: true` and `reset: true`.  Plugin will accidentally ask for Motion Permission.  Fixes #1992.
- [Fixed] Resolved a number of Android issues exposed by booting the app in [StrictMode](https://developer.android.com/reference/android/os/StrictMode).  This should definitely help alleviate ANR issues related to `Context.startForegroundService`.
- [Added] Android now supports `disableMotionActivityUpdates` for Android 10 which now requires run-time permission for "Physical Activity".  Setting to `true` will not ask user for this permission.  The plugin will fallback to using the "stationary geofence" triggering, like iOS.
- [Changed] Android:  Ensure all code that accesses the database is performed in background-threads, including all logging (addresses `Context.startForegroundService` ANR issue).
- [Changed] Android:  Ensure all geofence event-handling is performed in background-threads (addresses `Context.startForegroundService` ANR issue).
- [Added] Android: implement logic to handle operation without Motion API on Android 10.  v3 has always used a "stationary geofence" like iOS as a fail-safe, but this is now crucial for Android 10 which now requires run-time permission for "Physical Activity".  For those users who [Deny] this permission, Android will trigger tracking in a manner similar to iOS (ie: requiring movement of about 200 meters).  This also requires handling to detect when the device has become stationary.

## [3.2.2] - 2019-09-18
- [Changed] Android:  move more location-handling code into background-threads to help mitigate against ANR referencing `Context.startForegroundService`
- [Changed] Android:  If BackgroundGeolocation adapter is instantiated headless and is enabled, force ActivityRecognitionService to start.
- [Added] Add `mock` to `locationTemplate` data.
- [Changed] Android now hosts its own `proguard-rules.pro`.  See Android setup docs for new integration of plugin's required Proguard Rules into your app.
Replace `@available` macro with `SYSTEM_VERSION_GREATER_THAN_OR_EQUAL_TO`.
- [Fixed] iOS 13 preventSuspend was not working with iOS 13.  iOS has once again decreased the max time for UIApplication beginBackgroundTask from 180s down to 30s.
- [Changed] Upgrade `android-logback` dependency to `2.0.0`
- [Changed] Android: move some plugin initialization into background-threads (eg: `performLogCleanup`) to help mitigate against ANR "`Context.startForegroundService` did not then call `Service.startForeground`".
- [Fixed] Android Initial headless events can be missed when app booted due to motion transition event.
- [Fixed] Android crash with EventBus `Subscriber already registered error`.
- [Fixed] iOS `Crash: [TSHttpService postBatch:error:] + 6335064 (TSHttpService.m:253)`
- [Changed] Minor changes to `build.gradle`: fetch `minSdkVersion` from `ext` instead of hard-coding, use `implementation` with `react` instead of `compileOnly`.

## [3.2.0] - 2019-08-16
- [Added] iOS 13 support.
- [Added] Auto-linking support.  Do not use `react-native link` anymore.  See the Setup docs for Android and iOS.  Before installing `3.2.0`, first `react-native unlink` both `background-geolocation` and `background-fetch`.

:warning: If you have a previous version of **`react-native-background-geolocation < 3.2.0`** installed into **`react-native >= 0.60`**, you should first `unlink` your previous version as `react-native link` is no longer required.

```bash
$ react-native unlink react-native-background-geolocation
```

- [Fixed] Android Geofence `DWELL` transition (`notifyOnDwell: true`) not firing.
- [Fixed] iOS `logMaxDays` was hard-coded to `7`; Config option not being respected.
- [Added] Android `Q` support (API 29) with new iOS-like location permission model which now requests `When In Use` or `Always`.  Android now supports the config option `locationAuthorizationRequest` which was traditionally iOS-only.  Also, Android Q now requires runtime permission from user for `ACTIVITY_RECOGNITION`.
- [Changed] Another Android tweak to mitigate against error `Context.startForegroundService() did not then call Service.startForeground()`.
- [Added] Add new Android gradle config parameter `appCompatVersion` to replace `supportLibVersion` for better AndroidX compatibility.  If `appCompatVersion` is not found, the plugin's gradle file falls back to `supportLibVersion`.  For react-native@0.60, you should start using the new `appCompatVersion`.

## [3.0.9] - 2019-07-06
[Changed] Implement `react-native.config.js` ahead of deprecated `rnpm` config.
- [Fixed] Added logic to detect when app is configured to use **AndroidX** dependencies, adjusting the required `appcompat` dependency accordingly.  If the gradle config `ext.supportLibVersion` corresponds to an AndroidX version (eg: `1.0.0`), the plugin assumes AndroidX.
- [Changed] Remove `cocoa-lumberjack` as a dependency since `react-native >= 0.60.0` iOS apps are all Cocoapods now.  There's no longer a need for this dependency now since the plugin's podspec can import `CocoaLumberjack` pod directly.  This is going to cause short-term pain for those using `< 0.60.0`, forcing one to manually install `cocao-lumberjack`.
- [Fixed] iOS / Android issues with odometer and `getCurrentPosition` when used with `maximumAge` constraint.  Incorrect, old location was being returned instead of latest available.
- [Fixed] Some Android methods were executing the callback in background-thread, exposed when using flutter dev channel (`#insertLocation`, `#getLocations`, `#getGeofences`, `#sync`).
- [Fixed] Add `intent.setFlags(Intent.FLAG_ACTIVITY_NEW_TASK)` to `DeviceSettings` request for Android 9 compatibility.
- [Changed] Tweaks to Android services code to help guard against error `Context.startForegroundService() did not then call Service.startForeground()`.
- [Fixed] iOS manual `sync` crash in simulator while executing callback when error response is returned from server.

## [3.0.7] - 2019-06-17
- [Fixed] iOS & Android:  Odometer issues:  clear odometer reference location on `#stop`, `#startGeofences`.
- [Fixed] Odometer issues: Android must persist its odometer reference location since the foreground-service is no longer long-lived and the app may be terminated between motionchange events.
- [Fixed] Return `Service.START_REDELIVER_INTENT` from `HeartbeatService` to prevent `null` Intent being delivered to `HeartbeatService`, causing a crash.
- [Added] Implement Android [LocationSettingsRequest](https://developer.android.com/training/location/change-location-settings#get-settings).  Determines if device settings is currently configured according to the plugin's desired-settings (eg: gps enabled, location-services enabled).  If the device settings differs, an automatic dialog will perform the required settings changes automatically when user clicks [OK].
- [Fixed] Android `triggerActivities` was not implemented refactor of `3.x`.

## [3.0.6] - 2019-06-04
- [Changed] Bump `CocoaLumberjack` dependency to `~> 3.5.1`.
- [Fixed] Android `destroyLocations` callback was being executed in background-thread.
- [Fixed] When Android geofence API receives a `GEOFENCE_NOT_AVAILABLE` error (can occur if Wifi is disabled), geofences must be re-registered.
- [Fixed] Android `Config.disableStopDetection` was not implemented.
- [Added] Add new Android Config options `scheduleUseAlarmManager` for forcing scheduler to use `AlarmManager` insead of `JobService` for more precise scheduling.

## [3.0.5] - 2019-05-10
- [Changed] Rollback `android-permissions` version back to `0.1.8`.  It relies on `support-annotations@28`.  This isn't a problem if one simply upgrades their `targetSdkVersion` but the support calls aren't worth the hassle, since the latest version doesn't offer anything the plugin needs.

## [3.0.4] - 2019-05-08
- [Fixed] iOS: changing `pauseslocationUpdatesAutomatically` was not being applied.
- [Changed] `reset` parameter provided to `#ready` has now been default to `true`.  This causes too many support issues for people using the plugin the first time.
- [Fixed] Android threading issue where 2 distinct `SingleLocationRequest` were issued the same id.  This could result in the foreground service quickly starting/stopping until `locationTimeout` expired.
- [Fixed] Android issue where geofences could fail to query for new geofences-in-proximity after a restart.
- [Fixed] Android issues re-booting device with location-services disabled or location-authorization revoked.
- [Added] Implement support for [Custom Android Notification Layouts](/../../wiki/Android-Custom-Notification-Layout).
- [Fixed] Android bug where service repeatedly starts/stops after rebooting the device with plugin in *moving* state.
- [Fixed] Android headless `heartbeat` events were failing (incorrect `Context` was supplied to the event).

## [3.0.2] - 2019-04-18
- [Fixed] Windows bug in new `react-native link` script.
- [Fixed] Android scheduler bug.  When app is terminated & restarted during a scheduled ON period, tracking-service does not restart.

## [3.0.1] - 2019-04-15
- [Added] Added android implementation for `react-native link` script to automatically add the required `maven url` and `ext.googlePlayServicesLocationVersion`.

## [3.0.0]
- [Changed] Promote `3.0.0-rc.5` to `3.0.0`.

## [3.0.0-rc.5] - 2019-03-31
- [Fixed] Android: Another `NullPointerException` with `Bundle#getExtras`.

## [3.0.0-rc.4] - 2019-03-29

- [Fixed] Android `NullPointerException` with `Bundle#getExtras`.
- [Fixed] Android not persisting `providerchange` location when location-services re-enabled.

## [3.0.0-rc.3] - 2019-03-27

- [Fixed] An Android foreground-service is launched on first install and fails to stop.

## [3.0.0-rc.2] - 2019-03-27

- [Changed] Remove unused Gradle function.

## [3.0.0-rc.1] - 2019-03-27

------------------------------------------------------------------------------
### :warning: Breaking Changes

#### [Changed] The license format has changed.  New `3.0.0` licenses are now available for customers in the [product dashboard](https://www.transistorsoft.com/shop/customers).
![](https://dl.dropbox.com/s/3ohnvl9go4mi30t/Screenshot%202019-03-26%2023.07.46.png?dl=1)

- For versions `< 3.0.0`, use *old* license keys.
- For versions `>= 3.0.0`, use *new* license keys.

#### [Changed] Proguard Rules.
- For those minifying their generated Android APK by enabling the following in your `app/build.gradle`,

```
/**
 * Run Proguard to shrink the Java bytecode in release builds.
 */
def enableProguardInReleaseBuilds = true
```

You must add the following line to your `proguard-rules.pro`:
```
-keepnames class com.facebook.react.ReactActivity
```

See the full required Proguard config in the Android Setup Doc.


------------------------------------------------------------------------------

### Fixes
- [Fixed] Logic bugs in MotionActivity triggering between *stationary* / *moving* states.
- [Fixed] Remove iOS react-native `#include` cruft `if __has_include(“XXX.h”)` for support RN libs during their transition to using Frameworks.  Fixes #669.
- [Fixed] iOS crash with configured `schedule`: `index 2 beyond bounds [0 .. 1]' was thrown`.  Fixes #666.
- [Fixed] `NullPointerException in logger`.  References #661.

### New Features

- [Added] Android implementation for `useSignificantChangesOnly` Config option.  Will request Android locations **without the persistent foreground service**.  You will receive location updates only a few times per hour:

#### `useSignificantChangesOnly: true`:
![](https://dl.dropboxusercontent.com/s/wdl9e156myv5b34/useSignificantChangesOnly.png?dl=1)

#### `useSignificantChangesOnly: false`:
![](https://dl.dropboxusercontent.com/s/hcxby3sujqanv9q/useSignificantChangesOnly-false.png?dl=1)

- [Added] Android now implements a "stationary geofence", just like iOS.  It currently acts as a secondary triggering mechanism along with the current motion-activity API.  You will hear the "zap" sound effect when it triggers.  This also has the fortunate consequence of allowing mock-location apps (eg: Lockito) of being able to trigger tracking automatically.

- [Added] The SDK detects mock locations and skips trigging the `stopTimeout` system, improving location simulation workflow.
- [Added] Android-only Config option `geofenceModeHighAccuracy` for more control over geofence triggering responsiveness.  Runs a foreground-service during geofences-only mode (`#startGeofences`).  This will, of course, consume more power.
```dart
await BackgroundGeolocation.ready({
  geofenceModeHighAccuracy: true,
  desiredAccuracy: BackgroundGeolocation.DESIRED_ACCURACY_MEDIUM,
  locationUpdateInterval: 5000,
  distanceFilter: 50
));

BackgroundGeolocation.startGeofences();
```

#### `geofenceModeHighAccuracy: false` (Default)

- Transition events are delayed in favour of lower power consumption.

![](https://dl.dropboxusercontent.com/s/6nxbuersjcdqa8b/geofenceModeHighAccuracy-false.png?dl=1)

#### `geofenceModeHighAccuracy: true`

- Transition events are nearly instantaneous at the cost of higher power consumption.

![](https://dl.dropbox.com/s/w53hqn7f7n1ug1o/geofenceModeHighAccuracy-true.png?dl=1)

- [Added] Android implementation of `startBackgroundTask` / `stopBackgroundTask`.
```dart
  int taskId = await BackgroundGeolocation.startBackgroundTask();

  // Do any work you like -- it's guaranteed to run, regardless of background/terminated.
  // Your task has exactly 30s to do work before the service auto-stops itself.

  getDataFromServer('https://foo.bar.com').then((result) => {
    // Be sure to always signal completion of your taskId.
    BackgroundGeolocation.stopBackgroundTask(taskId);
  }).catch((error) => {
    // Be sure to always signal completion of your taskId.
    BackgroundGeolocation.stopBackgroundTask(taskId);
  });
```
Logging for Android background-tasks looks like this (when you see an hourglass, a foreground-service is active)
```
 [BackgroundTaskManager onStartJob] ⏳ startBackgroundTask: 6
 .
 .
 .
 [BackgroundTaskManager$Task stop] ⏳ stopBackgroundTask: 6
```
- [Added] New custom Android debug sound FX.  See the [Config.debug](https://transistorsoft.github.io/cordova-background-geolocation/interfaces/_cordova_background_geolocation_.config.html#debug) for a new decription of iOS / Android sound FX **including a media player to play each.**
![](https://dl.dropbox.com/s/zomejlm9egm1ujl/Screenshot%202019-03-26%2023.10.50.png?dl=1)

:warning: These debug sound FX consume about **1.4MB** in the plugin's `tslocationmanager.aar`.  These assets can easily be stripped in your `release` builds by adding the following gradle task to your `app/build.gradle` (I'm working on an automated solution within the context of the plugin's `build.gradle`; so far, no luck).  [Big thanks](https://github.com/transistorsoft/react-native-background-geolocation/issues/667#issuecomment-475928108) to @mikehardy.
```gradle
/**
 * Purge Background Geolocation debug sounds from release build.
 */
def purgeBackgroundGeolocationDebugResources(applicationVariants) {
    applicationVariants.all { variant ->
        if (variant.buildType.name == 'release') {
            variant.mergeResources.doLast {
                delete(fileTree(dir: variant.mergeResources.outputDir, includes: ['raw_tslocationmanager*']))

            }
        }
    }
}

android {
    //Remove debug sounds from BackgroundGeolocation plugin
    purgeBackgroundGeolocationDebugResources(applicationVariants)

    compileSdkVersion rootProject.ext.compileSdkVersion
    .
    .
    .
}
```

### Removed
- [Changed] Removed Android config option **`activityRecognitionInterval`** and **`minimumActivityRecognitionConfidence`**.  The addition of the new "stationary geofence" for Android should alleviate issues with poor devices failing to initiate tracking.  The Android SDK now uses the more modern [ActivityTransistionClient](https://medium.com/life360-engineering/beta-testing-googles-new-activity-transition-api-c9c418d4b553) API which is a higher level wrapper for the traditional [ActivityReconitionClient](https://developers.google.com/android/reference/com/google/android/gms/location/ActivityRecognitionClient).  `AcitvityTransitionClient` does not accept a polling `interval`, thus `actiivtyRecognitionInterval` is now unused.  Also, `ActivityTransitionClient` emits similar `on_foot`, `in_vehicle` events but no longer provides a `confidence`, thus `confidence` is now reported always as `100`.  If you've been implementing your own custom triggering logic based upon `confidence`, it's now pointless.  The `ActivityTransitionClient` will open doors for new features based upon transitions between activity states.

```
╔═════════════════════════════════════════════
║ Motion Transition Result
╠═════════════════════════════════════════════
╟─ 🔴  EXIT: walking
╟─ 🎾  ENTER: still
╚═════════════════════════════════════════════
```

### Maintenance
- [Changed] Update `android-permissions` dependency to `0.1.8`.

## [3.0.0-beta.5] - 2019-03-20
- [Fixed] Logic bugs in MotionActivity triggering between *stationary* / *moving* states.
- [Added] Android-only Config option `geofenceModeHighAccuracy` for more control over geofence triggering accuracy.  Runs a foreground-service during geofences-only mode (`#startGeofences`).
- [Added] Android implementation for `useSignificantChangesOnly` Config option.  Will request Android locations **without the persistent foreground service**.  You will receive location updates only a few times per hour.
- [Changed] Update `android-permissions` dependency to `0.1.8`.

## [3.0.0-beta.4] - 2019-03-02
- [Fixed] Android bug in Config dirty-fields mechanism.

## [3.0.0-beta.3] - 2019-03-02
- [Changed] Improve trackingMode state-changes between location -> geofences-only.
- [Changed] Improvements to geofences-only tracking.
- [Changed] Improvements to stationary-geofence monitoring, detecting mock locations to prevent stopTimeout triggering.

## [3.0.0-beta.2] - 2019-02-28
- [Changed] Tweaking stationary region monitoring.
- [Changed] Tweaking bad vendor detection to force stopTimeout timer when device is stationary for long periods and motion api hasn't respon
ded.

## [3.0.0-beta.1] - 2019-02-27
- [Changed] Major refactor of Android Service architecture.  The SDK no longer requires a foreground-service active at all times.  The foreground-service (and cooresponding persistent notification) will only be active while the SDK is in the *moving* state.  No breaking dart api changes.
- [Changed] Improved Android debug notifications.

- [Added] Added new Config options `persistMode` for specifying exactly which events get persisted: location | geofence | all | none.
- [Added] Experimental Android-only Config option `speedJumpFilter (default 300 meters/second)` for detecting location anomalies.  The plugin will measure the distance and apparent speed of the current location relative to last location.  If the apparent speed is > `speedJumpFilter`, the location will be ignored.  Some users, particularly in Australia, curiously, have had locations suddenly jump hundreds of kilometers away, into the ocean.
- [Changed] iOS and Android will not perform odometer updates when the calculated distance is less than the average accuracy of the current and previous location.  This is to prevent small odometer changes when the device is lingering around the same position.
- [Fixed] Added Android gradle dependency `appcompat-v7`
- [Fixed] Minor change to Android `HeadlessTask` to fix possible issue with `Looper`.

- [Added] New `DeviceSettings` API for redirecting user to Android Settings screens, including vendor-specific screens (eg: Huawei, OnePlus, Xiaomi, etc).  This is an attempt to help direct the user to appropriate device-settings screens for poor Android vendors as detailed in the site [Don't kill my app](https://dontkillmyapp.com/).
- [Added] `schedule` can now be configured to optionally execute geofences-only mode (ie: `#startGeofences`) per schedule entry.  See `schedule` docs.
- [Changed] Update Gradle config to use `implementation` instead of deprecated `compile`
- **[BREAKING]** Change Gradle `ext` configuration property `googlePlayServicesVersion` -> `googlePlayServicesLocationVersion`.  Now that Google has decoupled all their libraries, `play-services:location` now has its own version, independant of all other libs.

`android/build.gradle`:
```diff
buildscript {
    ext {
        buildToolsVersion = "28.0.3"
        minSdkVersion = 16
        compileSdkVersion = 28
        targetSdkVersion = 27
        supportLibVersion = "28.0.0"
-       googlePlayServicesVersion = "16.0.0"
+       googlePlayServicesLocationVersion = "16.0.0"
    }
}
```

- [Changed] Android Service: Return `START_STICKY` instead of `START_REDELIVER_INTENT`.
- [Changed] Android: `setShowBadge(false)` on Android `NotificationChannel`.  Some users reporting that Android shows a badge-count on app icon when service is started / stopped.

- [Fixed] Android `extras` provided to `watchPosition` were not being appended to location data.

- [Fixed] Android NPE in `watchPosition`
- [Added] Added method `getProviderState` for querying current state of location-services.
- [Added] Added method `requestPermission` for manually requesting location-permission (`#start`, `#getCurrentPosition`, `#watchPosition` etc, will already automatically request permission.

- [Changed] Upgrade Android logger dependency to latest version (`logback`).
- [Fixed] Prevent Android foreground-service from auto-starting when location permission is revoked via Settings screen.
- [Fixed] NPE in Android HTTP Service when manual sync is called.  Probably a threading issue with multiple sync operations executed simultaneously.


## [2.14.2] 2018-11-20
- [Added] Android SDK 28 requires new permission to use foreground-service.
- [Fixed] Do not calculate odometer with geofence events.  Android geofence event's location timestamp does not correspond with the actual time the geofence fires since Android is performing some heuristics in the background to ensure the potential geofence event is not a false positive.  The actual geofence event can fire some minutes in the future (ie: the location timestamp will be some minutues in the past).  Using geofence location in odometer calculations will corrupt the odometer value.
- [Fixed] Android could not dynamically update the `locationTemplate` / `geofenceTemplate` without `#stop` and application restart.
- [Fixed] Android `startGeofences` after revoking & re-granting permission would fail to launch the plugin's Service.
- [Fixed] iOS HTTP crash when using `batchSync: true`.  At application boot, there was a threading issue if the server returned an HTTP error, multiple instances of the HTTP service could run, causing a crash.

## [2.14.1] 2018-10-29
- [Fixed] react-native link on Windows.

## [2.14.0] 2018-10-29
- [Fixed] Android `NullPointerException` on `WatchPositionCallback` with `watchPosition`.

## [2.14.0-beta.3] 2018-10-26
- [Fixed] Mistake in module-name in index.d.ts

## [2.14.0-beta.2] 2018-10-24
- [Fixed] Documentation issue with method signature `getCurrentPosition`.
- [iOS] Catch `NSInvalidArgumentException` when decoding `TSConfig`.
- [Fixed] `react-native link` scripts were accidentally `.npmignore`d causing error `Unhandled 'error' event` when linking.

## [2.14.0-beta.1] 2018-10-19

- [Added] Implement [Typescript API](https://facebook.github.io/react-native/blog/2018/05/07/using-typescript-with-react-native)
- [Added] Refactor documentation.  Now auto-generated from Typescript api with [Typedoc](https://typedoc.org/) and served from https://transistorsoft.github.io/react-native-background-geolocation
- [Breaking] Change event-signature of `location` event:  location-errors are now received in new `failure` callback rather than separate `error` event.  The `error` event has been removed.
```javascript
BackgroundGeolocation.onLocation((location) => {
  console.log('[location] -', location);
}, (errorCode) => {
  // Location errors received here.
  console.log('[location] ERROR -', errorCode);
});
```
- [Added] With the new Typescript API, it's necessary to add dedicated listener-methods for each method (in order for code-assist to work).
```javascript
// Old:  No code-assist for event-signature with new Typescript API
BackgroundGeolocation.on('location', (location) => {}, (error) => {});
// New:  use dedicated listener-method #onLocation
BackgroundGeolocation.onLocation((location) => {}, (error) => {});
// And every other event:
BackgroundGeolocation.onMotionChange(callback);
BackgroundGeolocation.onMotionProviderChange(callback);
BackgroundGeolocation.onActivityChange(callback);
BackgroundGeolocation.onHttp(callback);
BackgroundGeolocation.onGeofence(callback);
BackgroundGeolocation.onGeofencesChange(callback);
BackgroundGeolocation.onSchedule(callback);
BackgroundGeolocation.onConnectivityChange(callback);
BackgroundGeolocation.onPowerSaveChange(callback);
BackgroundGeolocation.onEnabledChange(callback);
```
- [Breaking] Change event-signature of `enabledchange` event to return simple `boolean` instead of `{enabled: true}`:  It was pointless to return an `{}` for this event.
```javascript
// Old
BackgroundGeolocation.onEnabledChange((enabledChangeEvent) => {
  console.log('[enabledchange] -' enabledChangeEvent.enabled);
})
// New
BackgroundGeolocation.onEnabledChange((enabled) => {
  console.log('[enabledchange] -' enabled);
})
```
- [Breaking] Change signature of `#getCurrentPosition` method:  Options `{}` is now first argument rather than last:
```javascript
// Old (Options as 3rd argument)
BackgroundGeolocation.getCurrentPosition((location) => {
  console.log('[getCurrentPosition] -', location);
}, (error) => {
  console.log('[getCurrentPosition] ERROR -', error);
}, {  // <-- Options as 3rd argument
  samples: 3,
  extras: {foo: 'bar'}
})

// New (Options as 1st argument)
BackgroundGeolocation.getCurrentPosition({
  samples: 3,
  extras: {foo: 'bar'}
}, (location) => {
  console.log('[getCurrentPosition] -', location);
}, (error) => {
  console.log('[getCurrentPosition] ERROR -', error);
})
```
## [2.13.4] - 2018-10-01
- [Fixed] iOS was missing Firebase adapter hook for persisting geofences.
- [Changed] Android headless events are now posted with using `EventBus` instead of `JobScheduler`.  Events posted via Android `JobScheduler` are subject to time-slicing by the OS so events could arrive late.
- [Fixed] Missing `removeListeners` for `connectivitychange`, `enabledchange` events.
- [Fixed] iOS was not calling `success` callback for `removeListeners`.
- [Fixed] iOS plugin was not parsing schedule in `#ready` event.

## [2.13.4] - 2018-10-01
- [Fixed] iOS was missing Firebase adapter hook for persisting geofences.
- [Changed] Android headless events are now posted with using `EventBus` instead of `JobScheduler`.  Events posted via Android `JobScheduler` are subject to time-slicing by the OS so events could arrive late.
- [Fixed] Missing `removeListeners` for `connectivitychange`, `enabledchange` events.
- [Fixed] iOS was not calling `success` callback for `removeListeners`.
- [Fixed] iOS plugin was not parsing schedule in `#ready` event.

## [2.13.3] - 2018-08-30
- [Fixed] Minor error in plugin's `build.gradle`.  `DEFAULT_BUILD_TOOLS_VERSION` was set incorrectly.

## [2.13.2] - 2018-08-29
- [Fixed] iOS scheduler not being initialized in `#ready` after reboot.

## [2.13.1] - 2018-08-17
- [Fixed] Android firebase plugin bug in release build.

## [2.13.0] - 2018-08-15
- [Added] New Android config-option `notificationChannelName` for configuring the notification-channel required by the foreground-service notification.  See *Settings->Apps & Notificaitions->Your App->App Notifications*.
- [Added] Support for new [Firebase Adapter](https://github.com/transistorsoft/react-native-background-geolocation-firebase)
- [Added] iOS support for HTTP method `PATCH` (Android already supports it).
- [Fixed] Android was not using `httpTimeout` with latest `okhttp3`.
- [Fixed] Android issue not firing `providerchange` on boot when configured with `stopOnTerminate: true`
- [Fixed] Android `headlessJobService` class could fail to be applied when upgrading from previous version.  Ensure always applied.
- [Fixed] Android `httpTimeout` was not being applied to new `okhttp3.Client#connectionTimeout`
- [Fixed] Apply recommended XCode build settings.
- [Fixed] XCode warnings 'implicity retain self in block'
- [Changed] Android Removed unnecessary attribute `android:supportsRtl="true"` from `AndroidManifest`
- [Fixed] iOS `preventSuspend` was not working with `useSignificantChangesOnly`
- [Changed] iOS disable encryption on SQLite database file when "Data Protection" capability is enabled with `NSFileProtectionNone` so that plugin can continue to insert records while device is locked.

## [2.12.2] - 2018-05-25
- [Fixed] Fix `react-native link` error when iOS and npm project name are diferent.
- [Fixed] iOS issue when plugin is booted in background in geofences-only mode, could engage location-tracking mode.
- [Fixed] Android `getCurrentPosition` was not respecting `persist: true` when executed in geofences-only mode.

## [2.12.1] - 2018-05-17
- [Fixed] iOS geofence exit was being ignored in a specific case where (1) geofence was configured with `notifyOnDwell: true` AND (2) the app was booted in the background *due to* a geofence exit event.

## [2.12.0] - 2018-05-11
- [Fixed] Android bug where plugin could fail to translate iOS desiredAccuracy value to Android value, resulting in incorrect `desiredAccuracy` value for Android, probably defaulting to `DESIRED_ACCURACY_LOWEST`.

## [2.12.0-beta.4] - 2018-04-19
- [Added] iOS config `disableLocationAuthorizationAlert` for disabling automatic location-authorization alert when location-services are disabled or user changes toggles location access (eg: `Always` -> `WhenInUse`).
- [Fixed] Android was not executing `#getCurrentPosition` `failure` callback.
- [Fixed] Fixed issue executing `#getCurrentPosition` from Headless mode while plugin is current disabled.
- [Added] Add new iOS `locationAuthorizationRequest: "Any"` for allowing the plugin to operate in either `Always` or `WhenInUse` without being spammed by location-authorization dialog.

## [2.12.0-beta.3] - 2018-03-28
- [Fixed] Android `getCurrentPosition` would not work from a HeadlessTask when the plugin was not currently `enabled`.

## [2.12.0-beta.1] - 2018-03-21
- [Changed] Repackage android lib `tslocationmanager.aar` as a Maven Repositoroy.  :warning: Installation procedure has changed slightly.  Please review Android installation docs for your chosen install method (Manual or react-native link).
- [Added] Added new initialization method `#ready`, desigend to replace `#configure` (which is now deprectated).  The new `#ready` method operates in the same manner as `#configure` with a crucial difference -- the plugin will only apply the supplied configuration `{}` at the first launch of your app &mdash; thereafter, it will automatically load the last-known config from persistent storage.
- [Added] Add new method `#reset` for resetting the plugin configuration to documented defaults.
- [Added] Refactor Javascript API to use Promises.  Only `#watchPosition` and adding event-listeners with `#on` will not use promises.
- [Fixed] iOS issue not turning of "keepAlive" system when `#stop` method is executed while stop-detection system is engaged.
- [Added] Android will fire `providerchange` event after the result of user location-authorization (accept/deny).  The result will be available in the `status` key of the event-object.
- [Changed] Refactor native configuration system for both iOS and Android with more traditional Obj-c / Java API.
- [Changed] Create improved Obj-c / Java APIs for location-requests (`#getCurrentPosition`, `#watchPosition`) and geofencing.
- [Added] Added new event `connectivitychange` for detecting network connectivity state-changes.
- [Added] Added new event `enabledchange`, fired with the plugin enabled state changes.  Executing `#start` / `#stop` will cause this event to fire.  This is primarily designed for use with `stopAfterElapsedMinutes`.

## [2.11.0] - 2018-02-03
- [Fixed] Guard usage of `powersavechange` event for iOS < 9
- [Added] Android permissions are now handled completely within `tslocationmanager` library rather than within Cordova Activity.
- [Fixed] iOS `emailLog` issues:  sanity check existence of email client, ensure we have reference to topMost `UIViewController`.
- [Added] New Android "Headless" mechanism allowing you provide a simple custom Java class to receive all events from the plugin when your app is terminated (with `stopOnTerminate: false`).  The headless mechanism is enabled with new `@config {Boolean} enableHeadless`.  See the Wiki "Headless Mode" for details.
- [Fixed] iOS `getCurrentPosition` was applying entire options `{}` as `extras`.
- [Fixed] iOS `watchPosition` / `getCurrentPosition` `@option persist` was being ignored when plugin was disabled (ie: `#stop`ped).
- [Fixed] Implement Android `JobScheduler` API for scheduler (where API_LEVEL) allows it.  Will fallback to existing `AlarmManager` implementation where API_LEVEL doesn't allow `JobScheduler`.  This fixes issues scheduler issues with strict new Android 8 background-operation rules.
- [Added] Added new Android `@config {Boolean} allowIdenticalLocations [false]` for overriding the default behaviour of ignoring locations which are identical to the last location.
- [Added] Add iOS `CLFloor` attribute to `location.coordinate` for use in indoor-tracking when required RF hardware is present in the environment (specifies which floor the device is on).

## [2.10.1] - 2017-11-12
- [Fixed] Rare issue with iOS where **rapidly** toggling executing `start` with `changePace(true)` in the callback followed by `stop`, over and over again, would lock up the main thread.
- [Changed] Android `GEOFENCE_INITIAL_TRIGGER_DWELL` defaulted to `true`.
- [Fixed] `Proguard-Rules` were not ignoring the new `LogFileProvider` used for `#emailLog` method.
- [Fixed] Android issue on some device where callback to `#configure` would not be executed in certain cases.

## [2.10.0] - 2017-11-10
- [Fixed] Android NPE on `Settings.getForegroundService()` when using `foregroundService: false`
- [Fixed] Android 8 error with `emailLog`.  Crash due to `SecurityException` when writing the log-file.  Fixed by implementing `FileProvider` (storage permissions no longer necessary).
- [Fixed] iOS bug when providing non-string `#header` values.  Ensure casted to String.
- [Changed] Android minimum required play-services version is `11.2.0` (required for new `play-services` APis.  Anything less and plugin will crash.
- [Changed] Update Android to use new [`FusedLocationProviderClient`](https://developers.google.com/android/reference/com/google/android/gms/location/FusedLocationProviderClient) instead of now-deprectated `FusedLocationProviderAPI`.  It's the same underlying play-services location API -- just with a much simpler, less error-prone interface to implement.
- [Fixed] On Android, when `changePace(true)` is executed while device is currently `still` (and remains `still`), `stopTimeout` timer would never initiate until device movement is detected.
- [Fixed] iOS manual `#sync` was not executing *any* callback if database was empty.
- [Added] Implement new Android 8 `NotificationChannel` which is now required for displaying the `foregroundService` notification.
- [Added] Android foreground-service notification now uses `id: 9942585`.  If you wish to interact with the foreground-service notification in native code, this is the `id`.
- [Fixed] iOS not always firing location `failure` callback.
- [Fixed] iOS was not forcing an HTTP flush on `motionchange` event when `autoSyncThreshold` was used.
- [Fixed] iOS Add sanity-check for Settings `boolean` type.  It was possible to corrupt the Settings when a `boolean`-type setting was provided with a non-boolean value (eg: `{}`, `[]`).
- [Fixed] Android `getState` could cause an NPE if executed before `#configure`.
- [Fixed] Work around iOS 11 bug with `CLLocationManager#stopMonitoringSignificantLocationChanges` (SLC):  When this method is called upon *any* single `CLLocationManager` instance, it would cause *all* instances to `#stopMonitoringSignificantLocationChanges`.  This caused problems with Scheduler evaluation, since SLC is required to periodically evaluate the schedule.

## [2.9.4] - 2017-09-25
- [Added] Re-build for iOS 11, XCode 9
- [Added] Implement new `powersavechange` event in addition to `isPowerSaveMode` method for determining if OS "Power saving" mode is enabled.
- [Added] New config `elasticityMultiplier` for controlling the scale of `distanceFilter` elasticity calculation.
- [Fixed] Android bug not firing `schedule` Javascript listeners
- [Fixed] Android crash `onGooglePlayServicesConnectdError` when Google Play Services needs to be updated on device.

## [2.9.3] - 2017-09-15
- [Changed] Refactor Android `onDestroy` mechanism attempting to solve nagging and un-reproducible null pointer exceptions.
- [Added] Implement Android location permissions handling using `PermissionsAndroid` API.  You no longer need to use 3rd-party permissions module to obtain Android location permission.
- [Fixed] Fixed bug not where `stopAfterElapsedMinutes` is not evaluated when executing `#getCurrentPosition`.
- [Fixed] Modifications for Android O.  For now, `foregroundService: true` will be enforced when running on Android O (api 26).

## [2.9.2] - 2017-08-21
- [Changed] Reference latest `react-native-background-fetch` version `2.1.0`
- [Added] Javascript API to plugin's logging system.
- [Fixed] Minor issue with iOS flush where multiple threads might create multiple background-tasks, leaving some unfinished.

## [2.9.0] - 2017-08-16
- [Changed] Refactor iOS / Android core library event-subscription API.
- [Added] Removing single event-listeners with `#removeListener` (alias `#un`) is snow fully supported!  There will no longer be warnings "No listeners for event X", since the plugin completely removes event-listeners from the core library.  You will no longer have to create `noop` event-listeners on events you're not using simply to suppress these warnings.

## [2.8.5] - 2017-07-27
- [Changed] Improve iOS/Android acquisition of `motionchange` location to ensure a recent location is fetched.
- [Changed] Implement `#getSensors` method for both iOS & Android.  Returns an object indicating the presense of *accelerometer*, *gyroscope* and *magnetometer*.  If any of these sensors are missing, the motion-detection system for that device will poor.
- [Changed] The `activitychange` success callback method signature has been changed from `{String} activityName` -> `{Object}` containing both `activityName` as well as `confidence`.  This event only used to fire after the `activityName` changed (eg: `on_foot` -> `in_vehicle`), regardless of `confidence`.  This event will now fire for *any* change in activity, including `confidence` changes.
- [Changed] iOS `emailLog` will gzip the attached log file.
- [Added] Implement new Android config `notificationPriority` for controlling the behaviour of the `foregroundService` notification and notification-bar icon.
- [Changed] Tweak iOS Location Authorization to not show locationAuthorizationAlert if user initially denies location permission.
- [Fixed] Android:  Remove isMoving condition from geofence proximity evaluator.
- [Fixed] Android was creating a foreground notification even when `foregroundService: false`
- [Fixed] iOS 11 fix:  Added new location-authorization string `NSLocationAlwaysAndWhenInUseUsageDescription`.  iOS 11 now requires location-authorization popup to allow user to select either `Always` or `WhenInUse`.

## [2.8.4] -  2017-07-10
- [Fixed] Android & iOS will ensure old location samples are ignored with `getCurrentPosition`
- [Fixed] Android `providerchange` event would continue to persist a providerchange location even when plugin was disabled for the case where location-services is disabled by user.
- [Fixed] Don't mutate iOS `url` to lowercase.  Just lowercase the comparison when checking for `301` redirects.
- [Changed] Android will attempt up to 5 `motionchange` samples instead of 3.  Cheaper devices can take longer to lock onto GPS.
- [Changed] Android foregroundService notification priority set to `PRIORITY_MIN` so that notification doesn't always appear on top.
- [Fixed] Android plugin was not nullifying the odometer reference location when `#stop` method is executed, resulting in erroneous odometer calculations if plugin was stopped, moved some distance then started again.
- [Added] Android plugin will detect presense of Sensors `ACCELEROMETER`, `GYROSCOPE`, `MAGNETOMETER` and `SIGNIFICANT_MOTION`.  If any of these sensors are missing, the Android `ActivityRecognitionAPI` is considered non-optimal and plugin will add extra intelligence to assist determining when device is moving.
- [Fixed] Bug in broadcast event `GEOFENCE` not being fired when `MainActivity` is terminated (only applies to those use `HeadlessJS`).
- [Added] Implement Javascript API for `removeAllListeners` for...you guessed it:  removing all event-listeners.
- [Fixed] Android scheduler issue when device is rebooted and plugin is currently within a scheduled ON period (fails to start)
- [Fixed] (Android) Fix error calling `stopWatchPosition` before `#configure` callback has executed.  Also add support for executing `#getCurrentPosition` before `#configure` callback has fired.
- [Added] (Android) Listen to LocationResult while stopTimeout is engaged and perform manual motion-detection by checking if location distance from stoppedAtLocation is > stationaryRadius
- [Fixed] Bug in literal schedule parsing for both iOS and Android
- [Fixed] Bug in Android scheduler after app terminated.  Configured schedules were not having their `onTime` and `offTime` zeroed, resulting in incorrect time comparison.

## [2.8.3] - 2017-06-15
- [Fixed] Bug in Android scheduler after app terminated.  Configured schedules were not having their `SECOND` and `MILLISECOND` zeroed resulting in incorrect time comparison.

## [2.8.2] - 2017-06-14
- [Added] New config `stopOnStationary` for both iOS and Android.  Allows you to automatically `#stop` tracking when the `stopTimeout` timer elapses.
- [Added] Support for configuring the "Large Icon" (`notificationLargeIcon`) on Android `foregroundService` notification.  `notificationIcon` has now been aliased -> `notificationSmallIcon`.
- [Fixed] iOS timing issue when fetching `motionchange` position after initial `#start` -- since the significant-location-changes API (SLC) is engaged in the `#stop` method and eagerly returns a location ASAP, that first SLC location could sometimes be several minutes old and come from cell-tower triangulation (ie: ~1000m accuracy).  The plugin could mistakenly capture this location as the `motionchange` location instead of waiting for the highest possible accuracy location that was requested.  SLC API will be engaged only after the `motionchange` location has been received.
- [Fixed] Headless JS `RNBackgroundGeolocationEventReceiver` was broken in `react-native 0.45.0` -- they removed a mechanism for fetching the `ReactApplication`.  Changed to using a much simpler, backwards-compatible mechansim using simple `context.getApplicationContext()`.
- [Fixed] On Android, when adding a *massive* number of geofences (ie: *thousands*), it can take several minutes to perform all `INSERT` queries.  There was a threading issue which could cause the main-thread to be blocked while waiting for the database lock from the geofence queries to be released, resulting in an ANR (app isn't responding) warning.
- [Changed] Changing the Android foreground-service notification is now supported (you no longer need to `#stop` / `#start` the plugin for changes to take effect).
- [Added] New config option `httpTimeout` (milliseconds) for configuring the timeout where the plugin will give up on sending an HTTP request.
- [Added] Improved `react-native link` automation for iOS.  XCode setup is now completely handled!
- [Fixed] Android bug in `RNBackgroundGeolocationEventReceiver`.  Catch errors when `ReactNativeApplication` can not be referenced (this can happen during `startOnBoot` when the react native App has not yet booted, thus no `registerHeadlessTask` has been executed yet.  It can also occur if the plugin has not been configured with `foregroundService: true` -- Headless JS **requires** `foregroundService: true`)
- [Fixed] When iOS engages the `stopTimeout` timer, the OS will pause background-execution if there's no work being performed, in spite of `startBackgroundTask`, preventing the `stopTimeout` timer from running.  iOS will now keep location updates running at minimum accuracy during `stopTimeout` to prevent this.
- [Fixed] Ensure iOS background "location" capability is enabled before asking `CLLocationManager` to `setBackgroundLocationEnabled`.
- [Added] Implement ability to provide literal dates to schedule (eg: `2017-06-01 09:00-17:00`)
- [Added] When Android motion-activity handler detects `stopTimeout` has expired, it will initiate a `motionchange` without waiting for the `stopTimeout` timer to expire (there were cases where the `stopTimeout` timer could be delayed from firing due likely to vendor-based battery-saving software)

## [2.8.1] - 2017-05-12
- [Fixed] iOS has a new hook to execute an HTTP flush when network reachability is detected.  However, it was not checking if `autoSync: true` or state of `autoSyncThreshold`.

## [2.8.0] - 2017-05-08
- [Added] When iOS detects a network connection with `autoSync: true`, an HTTP flush will be initiated.
- [Fixed] Improve switching between tracking-mode location and geofence.  It's not necessary to call `#stop` before executing `#start` / `#startGeofences`.
- Fixed] iOS `maximumAge` with `getCurrentPosition` wasn't clearing the callbacks when current-location-age was `<= maximumAge`
- [Fixed] iOS when `#stop` is executed, nullify the odometer reference location.
- [Fixed] iOS issue with `preventSuspend: true`:  When a `motionchange` event with `is_moving: false` occurred, the event was incorrectly set to `heartbeat` instead of `motionchange`.
- [Fixed] Android null pointer exception when using `startOnBoot: true, forceReloadOnBoot: true`:  there was a case where last known location failed to return a location.  The lib will check for null location in this case.
- [Changed] iOS minimum version is now `8.4`.  Plugin will log an error when used on versions of iOS that don't implement the method `CLLocationManager#requestLocation`
- [Fixed] iOS bug executing `#setConfig` multiple times too quickly can crash the plugin when multiple threads attempt to modify an `NSMutableDictionary`
- [Fixed] Android was rounding `battery_level` to 1 decimal place.
- [Fixed] iOS geofences-only mode was not using significant-location-change events to evaluate geofences within proximity.
- [Changed] iOS now uses `CLLocationManager requestLocation` to request the `motionchange` position, rather than counting samples.  This is a more robust way to get a single location
- [Fixed] iOS crash when providing `null` values in `Object` config options (ie: `#extras`, `#params`, `#headers`, etc)
- [Fixed] iOS was creating `backgroundTask` in `location` listener even if no listeners were registered, resulting in growing list of background-tasks which would eventually be `FORCE KILLED`.
- [Added] New config option `locationsOrderDirection [ASC|DESC]` for controlling the order that locations are selected from the database (and synced to your server).  Defaults to `ASC`.
- [Added] Support for React Native "Headless JS"
- [Added] Support for iOS geofence `DWELL` transitions.

## [2.7.0] - 2017-03-09
- [Fixed] iOS bug when composing geofence data for peristence.  Sometimes it appended a `location.geofence.location` due to a shared `NSDictionary`
- [Changed] The licensing model of Android now enforces license only for **release** builds.  If an invalid license is configured while runningin **debug** mode, a Toast warning will appear **"BackgroundGeolocation is running in evaluation mode."**, but the plugin *will* work.
- [Fixed] iOS bug with HTTP `401` handling.
- [Fixed] Forgot to post updated (backwards-compatible) version of `#getCurrentPosition` method, re-arranging the order of params according to docs: `#getCurrentPosition(successFn, failureFn, config)`

## [2.6.1] - 2017-03-01
- [Changed] Refactor Settings Management.

## [2.6.0] - 2017-02-22
- [Fixed] `geofence` event not passing Geofence `#extras`.
- [Fixed] iOS geofence identifiers containing ":" character were split and only the last chunk returned.  The plugin itself prefixes all geofences it creates with the string `TSGeofenceManager:` and the string-splitter was too naive.  Uses a `RegExp` replace to clear the plugin's internal prefix.
- [Changed] Refactored API Documentation
- [Added] HTTP JSON template features.  See [HTTP Features](./docs/http.md).  You can now template your entire JSON request data sent to the server by the plugin's HTTP layer.

## [2.4.3] - 2017-02-07
- [Fixed] Incorrect `peerDependencies` specified `react-native >= 0.40.0`

## [2.4.2] - 2017-02-07
- [Changed] Module now works for all versions of react-native, both pre and post `0.40.0`.

## [2.4.1] - 2017-01-16
- [Fixed] Fix issue with Location Authorization alert popup up when not desired.

## [2.4.0] - 2017-01-11
- [Fixed] Support for `react-native-0.40.0`

## [2.3.0] - 2017-01-09
- [Added] Ability to provide optional arbitrary meta-data `extras` on geofences.
- [Changed] Location parameters `heading`, `accuracy`, `odometer`, `speed`, `altitude`, `altitudeAccuracy` are now fixed at 2 decimal places.
- [Changed] When adding a geofence (either `#addGeofence` or `#addGeofences`), if a geofence already exists with the provided `identifier`, the plugin will first destroy the existing one before creating the new one.what was configured.
- [Fixed] Improve odometer accuracy.  Introduce `desiredOdometerAccuracy` for setting a threshold of location accuracy for calculating odometer.  Any location having `accuracy > desiredOdometerAccuracy` will not be used for odometer calculation.
- [Fixed] When configured with a schedule, the Schedule parser wasn't ordering the schedule entries by start-time.  Since the scheduler seeks the first matching schedule-entry, it could fail to pick the latest entry.
- [Changed] Add ability to set odometer to any arbitrary value.  Before, odometer could only be reset to `0` via `resetOdometer`.  The plugin now uses `setOdometer(Float, successFn, failureFn`.  `resetOdometer` is now just an alias for `setOdometer(0)`.  `setOdometer` will now internally perform a `#getCurrentPosition`, so it can know the exact location where the odometer was set at.  As a result, using `#setOdometer` is exactly like performing a `#getCurrentPosition` and the `success` / `failure` callbacks use the same method-signature, where the `success` callback is provided the `location`

## [1.6.0] - 2016-11-18
- [Fixed] Logic bug in `TSGeofenceManager`; was not performing geospatial query when changing state from **MOVING -> STATIONARY**.
- [Added] Geofences-only mode for both iOS and Android **BETA**.  Start geofences-only mode with method `#startGeofences`.
- [Changed] Add some intelligence to iOS motion-detection system:  Use a Timer of `activityRecognitionInterval` seconds before engaging location-services after motion is detected.  This helps to reduce false-positives, particularly when using `preventSuspend` while walking around one's house or office.
- [Changed] Add more intelligence to iOS motion-detection system:  The plugin will be **eager** to engage the stop-detection, as soon as it detects `still`, regardless of confidence.  When the plugin is currently in the **moving** state and detects `still`, it will engage a timer of `activityRecognitionInterval` milliseconds -- when this timer expires and the motion-detector still reports `still`, the stop-detection system will be engaged.  If any *moving* type activity occurs during this time, the timer will be cancelled.
- [Changed] With `preventSuspend: true`, the plugin will no longer immediately engage location-services as soon as it sees a "moving"-type motion-activity:  it will now calculate if the current position is beyond stationary geofence. This helps reduce false-positives engaging location-services while simply walking around one's home or office.
- [Fixed] iOS `batchSync`: When only 1 record in batch, iOS fails to pack the records in a JSON `location: []`, appending to a `location: {}` instead.

## [1.5.4] - 2016-11-07
- [Changed] The plugin will ignore `autoSyncThreshold` when a `motionchange` event occurs.
- [Fixed] Fixed ui-blocking issue when plugin boots with locations in its database with `autoSync: true`.  Found a case where the plugin was executing HTTP Service on the UI thread.
- [Fixed] iOS Scheduler puked when provided with a `null` or `[]` schedule.
- [Changed] iOS Scheduler behaviour changed to match Android, where `#stopSchedule` does **not** execute `#stop` on the plugin itself.

## [1.5.3] - 2016-11-04
- [Fixed] `getGeofences` issue #158.  `getGeofences` wasn't migrated to accept the new data-format provided by `TSLocationManager`, which now returns an `NSArray` of `NSDictionary` -- not `CLCircularRegion`.
- [Changed] Remove `CocoaLumberjack` static lib from `TSLocationManager`.  Compiling it into `TSLocationManager` causes conflicts with others also using this popular logging framework.
- [Fixed] Bug exposed with `batchSync`.  The plugin was failing to destroy records after successful HTTP request due to bug in FMDB binding array params for `DELETE FROM location WHERE id IN(?)`.

## [1.5.2 - 2016-10-26]
- [Added] Implement a mechanism for removing listeners `removeListener` (@alias `un`).  This is particularly important for Android when using `stopOnTerminate: false`.  Listeners on `BackgroundGeolocation` should be removed in `componentDidUnmount`:
```Javascript
  componentDidMount() {
    BackgroundGeolocation.on('location', this.onLocation);
  }
  onLocation(location) {
    console.log('- Location: ', location);
  }
  componentDidUnmount() {
    BackgroundGeolocation.un('location', this.onLocation);
  }
```

- [Fixed] iOS issue when multiple geofences trigger simultaneously, where only the last one was fired to the client and persisted.
- [Added] Implemented ability for iOS to trigger a geofence `ENTER` event immediately when device is already inside the geofence (Android has always done this).  This behaviour can be controlled with the new config `@param {Boolean} geofenceInitialTriggerEntry [true]`.  This behaviour defaults to `true`.

## [1.5.1] - 2016-10-17
- [Fixed] Bug in `stopDetectionDelay` logic
- [Fixed] Geofencing transistion event logging wouldn't occur when configured for `debug: false`

## [1.5.0] - 2016-10-04
- [Changed] Refactor iOS Logging system to use popular CocoaLumberjack library.  iOS logs are now stored in the database!  By default, logs are stored for 3 days, but is configurable with `logMaxDays`.  Logs can now be filtered by logLevel:

| logLevel | Label |
|---|---|
|`0`|`LOG_LEVEL_OFF`|
|`1`|`LOG_LEVEL_ERROR`|
|`2`|`LOG_LEVEL_WARNING`|
|`3`|`LOG_LEVEL_INFO`|
|`4`|`LOG_LEVEL_DEBUG`|
|`5`|`LOG_LEVEL_VERBOSE`|

fetch logs with `#getLog` or `#emailLog` methods.  Destroy logs with `#destroyLog`.
- [Fixed] `#emailLog` now finally works.
- [Fixed] If user declines "Motion Activity" permission, plugin failed to detect this authorization failure and fallback to the accelerometer-based motion-detection system.

- [Changed] Refactored Geolocation system.  The plugin is no longer bound by native platform limits on number of geofences which can be monitored (iOS: 20; Android: 100).  You may now monitor infinite geofences.  The plugin now stores geofences in its SQLite db and performs a geospatial query, activating only those geofences in proximity of the device (@config #geofenceProximityRadius, @event `geofenceschange`).  See the new [Geofencing Guide](./docs/geofencing.md)

## [1.4.3] - 2016-09-25
- [Fixed] Bug in preventSuspend during background-fetch event where plugin was left in preventSuspend mode after being rebooted in background.

## [1.4.2] - 2016-09-25
- [Fixed] Bug in preventSuspend during background-fetch event where plugin was left in preventSuspend mode when not configured to do so.
## [1.4.1] - 2016-09-22
- [Fixed] Bug in prevent-suspend where the plugin failed to re-start its prevent-suspend timer if no MotionActivity event occurred during that interval.  Prevent-suspend system should now operate completely independently of MotionDetector.
- [Fixed] `#stop` method wasn't calling `stopMonitoringSignificantChanges`, resulting in location-services icon failing to toggle OFF.  Fixes issue #908

## [1.4.0] - 2016-09-21
- [Fixed] `#removeGeofences` was removing the stationary-geofence.  This would prevent stationary-exit if executed while plugin is in stationary-mode.
- [Fixed] Accept callbacks to `#stop` method.  Fixes #122
- [Added] Add new config `@param {Integer} autoSyncThreshold [0]`.  Allows you to specify a minimum number of persisted records to trigger an auto-sync action.
- [Fixed] Crash when url configured to `null`.  Issue #119
- [Fixed] Missing Javascript API method `beginBackgroundTask`.  Issue #109
- [Added] iOS `watchPosition` mechanism.
- [Changed] Refactored iOS motion-detection system.  Improved iOS motion-triggering when using `CMMotionActivityManager` (ie: when not using `disableMotionActivityUpdates: true`).  iOS can now trigger out of stationary-mode just like android, where it sees a 'moving-type' motion-activity (eg: 'on_foot', 'in_vehicle', etc).  Note: this will still occur only when your app isn't suspended (eg: app is in foreground, `preventSuspend: true`, or `#watchPosition` is engaged).
- [Changed] Refactored iOS "prevent suspend" system to be more robust.
- [Fixed] iOS locations sent to Javascript client had a different `uuid` than the one persisted to database (and synced to server).

## [1.3.2] - 2016-08-16
- [Fixed] Incorrect param signature send to `motionchange` event.  Was sending just location-object.  Should have been `{location: Object, isMoving: Boolean}`
- [Added] Stub `#stopWatchPosition` method until it's implemented
- [Fixed] Documentation bugs with `addGeofence`, `removeGeofence`

## [1.3.1] - 2016-08-08
- [Fixed] Scheduler parsing bug.

## [1.3.0] - 2016-08-07
- [Added] Add new dependency react-native-background-fetch for improved handling of background-geolocation while app is suspended.  `react-native-background-fetch` is managed by Transistor Software.  This iOS-only API awakens a suspended iOS app about every 15 min, providing exactly 30s of background running time.  background-geolocation uses these events to sync stored locations, check schedule, samples accelerometer for movement (improves motionchange triggering), and determines whether app should have `stopOnTerminate`

## [1.2.2] - 2016-08-01
- [Changed] Implement improved location-authorization code with automatic native alert popup directing user to settings to fix the problem.  Added new config param `locationAuthorizationAlert` allowing you to configure the strings on the Alert
- [Fixed] iOS setting http `method` not being respected (was always doing `POST`).

## [1.2.0] - 2016-07-22
- [Added] #providerchange method.  Fires when user toggles location-services.
- [Changed] Use `TSLocationManager` as a singleton.  This may help with issues during development where you reload Javascript, causing multiple instances of `TSLocationManager` to begin recording locations.
- [Changed] `#setConfig` accepts `success` and `failure` callbacks

## [1.1.0] - 2016-06-10
- [Changed] `Scheduler` will use `Locale.US` in its Calendar operations, such that the days-of-week correspond to Sunday=1..Saturday=7.
- [Fixed] **iOS** Added `event [motionchange|geofence]` to location-data returned to `onLocation` event.
- [Changed] Refactor odometer calculation for both iOS and Android.  No longer filters out locations based upon average location accuracy of previous 10 locations; instead, it will only use the current location for odometer calculation if it has accuracy < 100.
- [Fixed] Missing iOS setting `locationAuthorizationRequest` after Settings service refactor
- [Added] new `#getCurrentPosition` options `#samples` and `#desiredAccuracy`. `#samples` allows you to configure how many location samples to fetch before settling sending the most accurate to your `callbackFn`.  `#desiredAccuracy` will keep sampling until an location having accuracy `<= desiredAccuracy` is achieved (or `#timeout` elapses).
- [Added] new `#event` type `heartbeat` added to `location` params (`#is_heartbeat` is **@deprecated**).
- [Fixed] When enabling iOS battery-state monitoring, use setter method `setBatteryMonitoringEnabled` rather than setting property.  This seems to have changed with latest iOS

## [1.0.1] - 2016-05-22
- [Changed] Refactor iOS motion-detection system.  When not set to `disableMotionActivityUpdates` (default), the  plugin will not activate the accelerometer and will rely instead purely upon updates from the **M7** chip.  When `disableMotionActivityUpdates` **is** set to `false`, the pure acceleromoeter based activity-detection has been improved to give more accurate results of the detected activity (ie: `on_foot, walking, stationary`)

## [1.0.0] - 2016-05-17
- [Fixed] Bugs in iOS option `useSignificantChangesOnly`
- [Changed] Refactor HTTP Layer to stop spamming server when it returns an error (used to keep iterating through the entire queue).  It will now stop syncing as soon as server returns an error (good for throttling servers).
- [Added] Migrate iOS settings-management to new Settings service
- [Fixed] bugs in Scheduler
- [Changed] Forward declare `sqlite.h` (#76)
- [Added] Improved functionality with `stopOnTerminate: false`.  Ensure a stationary-geofence is created when plugin is closed while in **moving** state; this seems to improve the time it takes to trigger the iOS app awake after terminate.  When plugin *is* rebooted in background due to geofence-exit, the plugin will briefly sample the accelerometer to see if device is currently moving.

## [0.6.1] - 2016-05-01
- [Added] Add schedule to `#getState`

## [0.6.0] - 2016-05-01
- [Added] Introduce new [Scheduling feature](http://shop.transistorsoft.com/blogs/news/98537665-background-geolocation-scheduler)

## [0.5.1] - 2016-04-15
- [Changed] ios halt stop-detection distance was using `distanceFilter`; changed to use `stationaryRadius`.  This effects users using the accelerometer-based stop-detection system:  after stop is detected, the device must move `stationaryRadius` meters away from location where stop was detected.
- [Changed] When `maxRecordsToPersist == 0`, don't persist any record.
- [Added] Implement `startOnBoot` param for iOS.  iOS always ignored `startOnBoot`.  If you set `startOnBoot: false` now, iOS will not begin tracking when launched in background after device is rebooted (eg: from a background-fetch event, geofence exit or significant-change event)
- [Fixed] Missing `heartbeat` event.

## [0.5.0] - 2016-04-04
- [Fixed] ios `stopOnTerminate` was defaulting to `false`.  Docs say default is `true`.
- [Fixed] ios `useSignificantChangesOnly` was broken.
- [Added] Add odometer to ios location JSON schema
- [Added] Log network reachability flags on connection-type changes.
- [Added] `maxRecordsToPersist` to limit the max number of records persisted in plugin's SQLite database.
- [Added] API methods `#addGeofences` (for adding a list-of-geofences), `#removeGeofences`
- [Changed] The plugin will no longer delete geofences when `#stop` is called; it will merely stop monitoring them.  When the plugin is `#start`ed again, it will start monitoring any geofences it holds in memory.  To completely delete geofences, use new method `#removeGeofences`.
- [Fixed] iOS battery `is_charging` was rendering as `1/0` instead of boolean `true/false`

## [0.4.4] - 2016-03-20
- [Fixed] Issue with timers not running on main-thread.
- [Fixed] Issue with acquriring stationary-location on a stale location.
- [Fixed] Removed some log messages appearing when `{debug: false}`

## [0.4.3] - 2016-03-14
- [Fixed] getState method

## [0.4.2] - 2016-03-14
- [Changed] Standardize the Javascript API methods to send both a `success` as well as `failure` callbacks.
- [Changed] iOS `emailLog` method will attach the log-file as an email attachment rather than rendering the log to the email body.  Email body contains the result of `getState` now.  This standardizes the behaviour between iOS and Android.
- [Added] CHANGELOG

## [0.4.1] - 2016-03-08

- [Added] `@param {Boolean} pausesLocationUpdatesAutomatically [undefined]`.  This option allows you to completely disable the stop-detection system by setting this to `false`.  Location-services will never turn off once engaged.  When set to `true`, you will engage the iOS default of automatically shutting off location-updates after exactly 15min.  When you **don't** provide a value, the plugin's accelerometer-based stop-detection system will be used, where #stopTimeout will be used to determine when to shut off location-services.  This parameter is essentially a tri-state:  `true`, `false`, `undefined`.
- [Added] `@param {String} locationAuthorizationRequest [Always]`  This allows you choose which location-authorization to ask user for:  `WhenInUse` or `Always` (default).  Some developers wish to display the blue top-bar when the app goes to background to show the user their location is being tracked (eg: fitness apps)
- [Changed] Refactored logging.

## [0.4.0] - 2016-02-28

- [Fixed] Bug-fixes and improvements to prevent-suspend mode.
- [Fixed] Refactored iOS persistence layer; better multi-threading support.
- [Fixed] `getCurrentPosition` timeout.
- [Changed] `preventSuspend`, `heartbeatInterval` to be changed via `setConfig`.
- [Changed] `TSReachability` constant `kReachabilityChangedNotification` to `tsReachabilityChangedNotification` to prevent conflicts with other libs.
- [Fixed] Location-error handling during prevent-suspend mode.
- [Added] Add methods `#getCount` and `#insertLocation` (for manually adding locations to plugin's SQLite db)
- [Added] Document `#maxBatchSize` config (limits number of records per HTTP request when using `batchSync: true`
- [Fixed] Fixed bug in `maxDaysToPerist`
- [Added] Implemented new `#getLog`, `#emailLog` methods for fetching the current application log at runtime.<|MERGE_RESOLUTION|>--- conflicted
+++ resolved
@@ -1,16 +1,14 @@
 # Change Log
 
-<<<<<<< HEAD
 ## 4.17.0 &mdash; 2024-09-04
 * [iOS] Fix bug in iOS *Polygon Geofencing* when running in geofences-only mode (`.startGeofences`).  iOS would mistakenly turn off location updates exactly 3 samples into the containing circular geofence of a polygon.
 * Implement `notifyOnDwell` for polygon-geofences.
-=======
+
 ## 4.16.5 &mdash; 2024-07-12 
 * [Android][Expo] Conditionally add polygonLicense only if provided in Config.  Do not write to AndroidManifest unless provided.
 
 ## 4.16.4 &mdash; 2024-07-08
 * [Android][Expo] Implement polygonLicense Config option
->>>>>>> 23a42d61
 
 ## 4.16.3 &mdash; 2024-06-12
 * [Android] Remove permission `FOREGROUND_SERVICE_HEALTH`.  It turns out that this permission is no longer required whe
