--- conflicted
+++ resolved
@@ -1,13 +1,9 @@
 # Change Log
 
-<<<<<<< HEAD
 ## 4.10.0 &mdash; 2023-02-01
 * [Fixed][Android] Implement support for `play-services-location v21` (`ext.playServicesLocationVersion` in your `android/build.gradle`).  The plugin can now work with either `<= v20` or `>= v21`.
 
-## 4.9.6 &mdash; 2023-01-19
-=======
 ## 4.9.5 &mdash; 2023-01-19
->>>>>>> b8a52d69
 * [Fixed] Fixed inconsistency in API docs with `location.activity` (`location.activity.type`) and `MotionChangeEvent` provided to `onActivityChange` (`motionActivityEvent.activity`).
 * [Changed] __Android__ Update `logback-android` version.
 
